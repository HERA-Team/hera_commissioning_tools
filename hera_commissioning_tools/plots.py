"""Licensed under the MIT License"""

import numpy as np
import matplotlib.pyplot as plt
from . import utils

# useful global variables
status_colors = dict(
    dish_maintenance="salmon",
    dish_ok="red",
    RF_maintenance="lightskyblue",
    RF_ok="royalblue",
    digital_maintenance="plum",
    digital_ok="mediumpurple",
    calibration_maintenance="lightgreen",
    calibration_ok="green",
    calibration_triage="lime",
    not_connected="gray",
)
status_abbreviations = dict(
    dish_maintenance="dish-M",
    dish_ok="dish-OK",
    RF_maintenance="RF-M",
    RF_ok="RF-OK",
    digital_maintenance="dig-M",
    digital_ok="dig-OK",
    calibration_maintenance="cal-M",
    calibration_ok="cal-OK",
    calibration_triage="cal-Tri",
    not_connected="No-Con",
)


def plot_autos(
    uvd,
    wrongAnts=[],
    ylim=None,
    logscale=True,
    savefig=False,
    title="",
    plot_nodes='all',
    time_slice=False,
    slice_freq_inds=[],
    dtype="sky",
):
    """

    Function to plot autospectra of all antennas, with a row for each node, sorted by SNAP and within that by SNAP
    input. Spectra are chosen from a time in the middle of the observation.

    Parameters:
    -----------
    uvd: UVData Object
        UVData object containing data to plot.
    wrongAnts: List
        Optional, list of antennas that are identified as observing the wrong datatype (seeing the sky when we are
        trying to observe load, for example) or are severely broken/dead. These antennas will be greyed out and
        outlined in red.
    ylim: List
        The boundaries of the y-axis, formatted as [minimum value, maximum value].
    logscale:
        Option to plot the data on a logarithmic scale. Default is True.
    savefig: Boolean
        Option to write out the figure.
    title: String
        Path to full figure name, required if savefig is True.

    Returns:
    --------
    None

    """
    from astropy.time import Time
    from hera_mc import cm_active
    import math
    from matplotlib import pyplot as plt

    nodes, antDict, inclNodes = utils.generate_nodeDict(uvd)
    sorted_ants, sortedSnapLocs, sortedSnapInputs = utils.sort_antennas(uvd)
    freqs = (uvd.freq_array[0]) * 10 ** (-6)
    times = uvd.time_array
    maxants = 0
    for node in nodes:
        if plot_nodes is not 'all' and node not in plot_nodes:
            continue
        n = len(nodes[node]["ants"])
        if n > maxants:
            maxants = n

    Nside = maxants
    if plot_nodes == 'all':
        Yside = len(inclNodes)
    else:
        Yside = len(plot_nodes)

    t_index = len(np.unique(times))//2
    jd = times[t_index]
    utc = Time(jd, format="jd").datetime

    h = cm_active.get_active(at_date=jd, float_format="jd")

    xlim = (np.min(freqs), np.max(freqs))
    colorsx = ['gold','darkorange','orangered','red','maroon']
    colorsy = ['powderblue','deepskyblue','dodgerblue','royalblue','blue']

    if ylim is None:
        if dtype == "sky":
            ylim = [60, 80]
        elif dtype == "load":
            ylim = [55, 75]
        elif dtype == "noise":
            ylim = [75, 75.2]

    fig, axes = plt.subplots(Yside, Nside, figsize=(16, Yside * 3))

    ptitle = 1.92 / (Yside * 3)
    fig.suptitle("JD = {0}, time = {1} UTC".format(jd, utc), fontsize=10, y=1 + ptitle)
    fig.tight_layout(rect=(0, 0, 1, 0.95))
    fig.subplots_adjust(left=0.1, bottom=0.1, right=0.9, top=1, wspace=0.05, hspace=0.3)
    k = 0
    i=-1
    yrange_set = False
    for _, n in enumerate(inclNodes):
        slots_filled = []
        if plot_nodes is not 'all':
            inclNodes = plot_nodes
            if n not in plot_nodes:
                continue
        i += 1
        ants = nodes[n]["ants"]
        j = 0
        for _, a in enumerate(sorted_ants):
            if a not in ants:
                continue
            status = utils.get_ant_status(h, a)
            slot = utils.get_slot_number(uvd, a, sorted_ants, sortedSnapLocs, sortedSnapInputs)
            slots_filled.append(slot)
            ax = axes[i, slot]
            if time_slice is True:
                colors = ['r','b']
                lsts = uvd.lst_array * 3.819719
                inds = np.unique(lsts, return_index=True)[1]
                lsts = np.asarray([lsts[ind] for ind in sorted(inds)])
#                 if a == sorted_ants[0]:
#                     print(lsts)
#                     print(len(lsts))
                dx = np.log10(np.abs(uvd.get_data((a,a,'xx'))))
                for s,ind in enumerate(slice_freq_inds):
                    dslice = dx[:,ind]
                    dslice = np.subtract(dslice,np.nanmean(dslice))
                    (px,) = ax.plot(
                        dslice,
                        color=colorsx[s],
                        alpha=1,
                        linewidth=1.2,
                        label=f'XX - {int(freqs[ind])} MHz'
                    )
                dy = np.log10(np.abs(uvd.get_data((a,a,'yy'))))
                for s,ind in enumerate(slice_freq_inds):
                    dslice = dy[:,ind]
                    dslice = np.subtract(dslice,np.nanmean(dslice))
                    (py,) = ax.plot(
                        dslice,
                        color=colorsy[s],
                        alpha=1,
                        linewidth=1.2,
                        label=f'YY - {int(freqs[ind])} MHz'
                    )
<<<<<<< HEAD
                if yrange_set is False:
                    xdiff = np.abs(np.subtract(np.nanmax(dx),np.nanmin(dx)))
                    ydiff = np.abs(np.subtract(np.nanmax(dy),np.nanmin(dy)))
                    yrange = np.nanmax([xdiff,ydiff])
                    if math.isinf(yrange) or math.isnan(yrange):
                        yrange = 10
                    else:
                        yrange_set = True
                if ylim is None:
                    ymin = np.nanmin([np.nanmin(dx),np.nanmin(dy)])
=======
                if ylim is None:
                    if yrange_set is False:
                        xdiff = np.abs(np.subtract(np.nanmax(dx),np.nanmin(dx)))
                        ydiff = np.abs(np.subtract(np.nanmax(dy),np.nanmin(dy)))
                        yrange = np.nanmax([xdiff,ydiff])
                        if math.isinf(yrange) or math.isnan(yrange):
                            yrange = 10
                        else:
                            yrange_set = True
                    ymin = -yrange/2
>>>>>>> 270c0533
                    if math.isinf(ymin):
                        ymin=0
                    if math.isnan(ymin):
                        ymin=0
                    ylim = (ymin, ymin + yrange)
<<<<<<< HEAD
                    if yrange > 3*np.abs(np.subtract(np.nanmax(dx),np.nanmin(dx))) or yrange > 3*np.abs(np.subtract(np.nanmax(dy),np.nanmin(dy))):
=======
                    if yrange > 2*np.abs(np.subtract(np.nanmax(dx),np.nanmin(dx))) or yrange > 2*np.abs(np.subtract(np.nanmax(dy),np.nanmin(dy))):
>>>>>>> 270c0533
                        xdiff = np.abs(np.subtract(np.nanmax(dx),np.nanmin(dx)))
                        ydiff = np.abs(np.subtract(np.nanmax(dy),np.nanmin(dy)))
                        yrange_temp = np.nanmax([xdiff,ydiff])
                        ylim = (ymin, ymin + yrange_temp)
                        ax.tick_params(color='red', labelcolor='red')
                        for spine in ax.spines.values():
                            spine.set_edgecolor('red')
<<<<<<< HEAD
    #                 xlim = (lsts[0],lsts[-1])
=======
                xlim = (lsts[0],lsts[-1])
>>>>>>> 270c0533
            elif logscale is True:
                (px,) = ax.plot(
                    freqs,
                    10 * np.log10(np.abs(uvd.get_data((a, a, "xx"))[t_index])),
                    color="r",
                    alpha=0.75,
                    linewidth=1,
                )
                (py,) = ax.plot(
                    freqs,
                    10 * np.log10(np.abs(uvd.get_data((a, a, "yy"))[t_index])),
                    color="b",
                    alpha=0.75,
                    linewidth=1,
                )
            else:
                (px,) = ax.plot(
                    freqs,
                    np.abs(uvd.get_data((a, a, "xx"))[t_index]),
                    color="r",
                    alpha=0.75,
                    linewidth=1,
                )
                (py,) = ax.plot(
                    freqs,
                    np.abs(uvd.get_data((a, a, "yy"))[t_index]),
                    color="b",
                    alpha=0.75,
                    linewidth=1,
                )
            if time_slice is False:
                ax.set_xlim(xlim)
            else:
                xticks = np.asarray([int(i) for i in np.linspace(0, len(lsts) - 1, 3)])
                xticklabels = [int(l) for l in lsts[xticks]]
                ax.set_xticks(xticks)
                ax.set_xticklabels(xticklabels)
            ax.set_ylim(ylim)
            ax.grid(False, which="both")
            abb = status_abbreviations[status]
            if a in wrongAnts:
                ax.set_title(f"{a} ({abb})", fontsize=10, backgroundcolor="red")
            else:
                ax.set_title(
                    f"{a} ({abb})", fontsize=10, backgroundcolor=status_colors[status]
                )
            if k == 0:
                if time_slice:
                    ax.legend(loc='upper left',bbox_to_anchor=(0, 1.7),ncol=2)
                else:
                    ax.legend([px, py], ["NN", "EE"])
            if i == len(inclNodes) - 1:
                [t.set_fontsize(10) for t in ax.get_xticklabels()]
                if time_slice is True:
                    ax.set_xlabel("LST (hours)", fontsize=10)
                else:
                    ax.set_xlabel("freq (MHz)", fontsize=10)
            else:
                ax.set_xticklabels([])
            if j != 0:
                ax.set_yticklabels([])
            else:
                [t.set_fontsize(10) for t in ax.get_yticklabels()]
                ax.set_ylabel(r"$10\cdot\log$(amp)", fontsize=10)
            if a in wrongAnts:
                for axis in ["top", "bottom", "left", "right"]:
                    ax.spines[axis].set_linewidth(2)
                    ax.spines[axis].set_color("red")
                    ax.set_facecolor("black")
                    ax.patch.set_alpha(0.2)
            j += 1
            k += 1
        for k in range(0, 12):
            if k not in slots_filled:
                axes[i, k].axis("off")
        axes[i, maxants - 1].annotate(
            f"Node {n}", (1.1, 0.3), xycoords="axes fraction", rotation=270
        )
    if savefig is True:
        plt.savefig(title)
        plt.show()
    else:
        plt.show()
        plt.close()


def plot_wfs(
    uvd,
    pol="NN",
    plotType="raw",
    savefig=False,
    vmin=None,
    vmax=None,
    wrongAnts=[],
    plot_nodes='all',
    logscale=True,
    uvd_diff=None,
    metric=None,
    outfig="",
    dtype="sky",
    _data_cleaned_sq="auto",
):
    """
    Function to plot auto waterfalls of all antennas, with a row for each node, sorted by SNAP and within that by
    SNAP input.

    Parameters:
    -----------
    uvd: UVData Object
        UVData object containing all sum data to plot.
    pol: String
        Polarization to plot. Can be any polarization string accepted by pyuvdata.
    plotType: String
        Option to specify what data to plot. Can be 'raw' (raw visibilities), 'mean_sub' (the average spectrum over the night is subtracted out), or 'delay' (delay spectra).
    savefig: Boolean
        Option to write out the figure
    vmin: float
        Colorbar minimum value. Set to None to use default values, which vary depending on dtype and plotType.
    vmax: float
        Colorbar maximum value. Set to None to use default values, which vary depending on dtype and plotType.
    wrongAnts: List
        Optional, list of antennas that are identified as observing the wrong datatype (seeing the sky when we are
        trying to observe load, for example) or are severely broken/dead. These antennas will be greyed out and
        outlined in red.
    logscale: Boolean
        Option to use a logarithmic colorbar.
    uvd_diff: UVData Object
        Diff data corresponding to the sum data in uvd. Required when metric is set.
    metric: String or None
        When metric is None the standard sum data is plot. Set metric to 'even' or 'odd' to plot those values instead.
        Providing uvd_diff is required when this parameter is used.
    outfig: String
        Path to write out the figure if savefig is True.
    dtype: String or None
        Can be 'sky', 'load', 'noise', or None. If set to 'load' or 'noise' the vmin and vmax parameters will be
        automatically changed to better suit those datatypes. If you want to manually set vmin and vmax, set this
        parameter to None.

    Returns:
    --------
    None

    """
    from hera_mc import cm_active

    nodes, _, inclNodes = utils.generate_nodeDict(uvd)
    sorted_ants, sortedSnapLocs, sortedSnapInputs = utils.sort_antennas(uvd)
    freqs = (uvd.freq_array[0]) * 10 ** (-6)
    times = uvd.time_array
    lsts = uvd.lst_array * 3.819719
    inds = np.unique(lsts, return_index=True)[1]
    lsts = [lsts[ind] for ind in sorted(inds)]
    maxants = 0
    if dtype == "sky":
        if plotType == "raw":
            vminAuto = 6.5
            vmaxAuto = 8
        elif plotType == "mean_sub":
            vminAuto = -0.07
            vmaxAuto = 0.07
        elif plotType == "delay":
            vminAuto = -50
            vmaxAuto = -30
    elif dtype == "load":
        if plotType == "raw":
            vminAuto = 5.5
            vmaxAuto = 7.5
        elif plotType == "mean_sub":
            vminAuto = -0.04
            vmaxAuto = 0.04
        elif plotType == "delay":
            vminAuto = -50
            vmaxAuto = -30
    elif dtype == "noise":
        if plotType == "raw":
            vminAuto = 7.5
            vmaxAuto = 7.52
        elif plotType == "mean_sub":
            vminAuto = -0.0005
            vmaxAuto = 0.0005
        elif plotType == "delay":
            vminAuto = -50
            vmaxAuto = -30
    else:
        print(
            "##################### dtype must be one of sky, load, or noise #####################"
        )
    if vmin is None:
        vmin = vminAuto
    if vmax is None:
        vmax = vmaxAuto

    for node in nodes:
        if plot_nodes is not 'all' and node not in plot_nodes:
            continue
        n = len(nodes[node]["ants"])
        if n > maxants:
            maxants = n

    Nside = maxants
    if plot_nodes == 'all':
        Yside = len(inclNodes)
    else:
        Yside = len(plot_nodes)

    t_index = 0
    jd = times[t_index]

    h = cm_active.get_active(at_date=jd, float_format="jd")
    ptitle = 1.92 / (Yside * 3)
    fig, axes = plt.subplots(Yside, Nside, figsize=(16, Yside * 3))
    fig.suptitle(f"{pol} Polarization", fontsize=14, y=1 + ptitle)
    fig.tight_layout(rect=(0, 0, 1, 0.95))
    fig.subplots_adjust(left=0, bottom=0.1, right=0.9, top=1, wspace=0.1, hspace=0.3)
    i = -1
    for _, n in enumerate(inclNodes):
        slots_filled = []
        if plot_nodes is not 'all':
            inclNodes = plot_nodes
            if n not in plot_nodes:
                continue
        i += 1
        ants = nodes[n]["ants"]
        j = 0
        for _, a in enumerate(sorted_ants):
            if a not in ants:
                continue
            status = utils.get_ant_status(h, a)
            slot = utils.get_slot_number(uvd, a, sorted_ants, sortedSnapLocs, sortedSnapInputs)
            slots_filled.append(slot)
            abb = status_abbreviations[status]
            ax = axes[i, slot]
            if metric is None:
                if logscale is True:
                    dat = np.log10(np.abs(uvd.get_data(a, a, pol)))
                else:
                    dat = np.abs(uvd.get_data(a, a, pol))
            else:
                dat_diff = uvd_diff.get_data(a, a, pol)
                dat = uvd.get_data(a, a, pol)
                if metric == "even":
                    dat = (dat + dat_diff) / 2
                elif metric == "odd":
                    dat = (dat - dat_diff) / 2
                if logscale is True:
                    dat = np.log10(np.abs(dat))
            if plotType == "mean_sub":
                ms = np.subtract(dat, np.nanmean(dat, axis=0))
                xticks = [int(i) for i in np.linspace(0, len(freqs) - 1, 3)]
                xticklabels = np.around(freqs[xticks], 0)
                xlabel = "Freq (MHz)"
                im = ax.imshow(
                    ms,
                    vmin=vmin,
                    vmax=vmax,
                    aspect="auto",
                    interpolation="nearest",
                )
            elif plotType == "delay":
                bls = bls = [(ant, ant) for ant in uvd.get_ants()]
                if _data_cleaned_sq == "auto":
                    _data_cleaned_sq, _, _ = utils.clean_ds(
                        bls, uvd, uvd_diff, N_threads=14
                    )
                key = (a, a, pol)
                norm = np.abs(_data_cleaned_sq[key]).max(axis=1)[:, np.newaxis]
                ds = 10.0 * np.log10(np.sqrt(np.abs(_data_cleaned_sq[key]) / norm))
                taus = (
                    np.fft.fftshift(np.fft.fftfreq(freqs.size, np.diff(freqs)[0])) * 1e3
                )
                xticks = [int(i) for i in np.linspace(0, len(taus) - 1, 4)]
                xticklabels = np.around(taus[xticks], 0)
                xlabel = "Tau (ns)"
                print(np.min(ds))
                print(np.max(ds))
                im = ax.imshow(
                    ds,
                    vmin=vmin,
                    vmax=vmax,
                    aspect="auto",
                    interpolation="nearest",
                )
            elif plotType == "raw":
                xticks = [int(i) for i in np.linspace(0, len(freqs) - 1, 3)]
                xticklabels = np.around(freqs[xticks], 0)
                xlabel = "Freq (MHz)"
                im = ax.imshow(
                    dat, vmin=vmin, vmax=vmax, aspect="auto", interpolation="nearest"
                )
            else:
                print(
                    "##### plotType parameter must be either raw, mean_sub, or delay #####"
                )
            if a in wrongAnts:
                ax.set_title(f"{a} ({abb})", fontsize=10, backgroundcolor="red")
            else:
                ax.set_title(
                    f"{a} ({abb})", fontsize=10, backgroundcolor=status_colors[status]
                )
            if i == len(inclNodes) - 1:
                ax.set_xticks(xticks)
                ax.set_xticklabels(xticklabels)
                ax.set_xlabel(xlabel, fontsize=10)
                [t.set_rotation(70) for t in ax.get_xticklabels()]
            else:
                ax.set_xticklabels([])
            if j != 0:
                ax.set_yticklabels([])
            else:
                yticks = [int(i) for i in np.linspace(0, len(lsts) - 1, 6)]
                yticklabels = [np.around(lsts[ytick], 1) for ytick in yticks]
                [t.set_fontsize(12) for t in ax.get_yticklabels()]
                ax.set_ylabel("Time(LST)", fontsize=10)
                ax.set_yticks(yticks)
                ax.set_yticklabels(yticklabels)
                ax.set_ylabel("Time(LST)", fontsize=10)
            if a in wrongAnts:
                for axis in ["top", "bottom", "left", "right"]:
                    ax.spines[axis].set_linewidth(2)
                    ax.spines[axis].set_color("red")
            j += 1
        for k in range(0, 12):
            if k not in slots_filled:
                axes[i, k].axis("off")
        pos = ax.get_position()
        cbar_ax = fig.add_axes([0.91, pos.y0, 0.01, pos.height])
        cbar = fig.colorbar(im, cax=cbar_ax)
        cbar.set_label(f"Node {n}", rotation=270, labelpad=15)
    if savefig is True:
        plt.savefig(outfig, bbox_inches="tight", dpi=100)
    plt.show()
    plt.close()


def waterfall_lineplot(
    uv,
    ant,
    jd=None,
    vmin=1e6,
    vmax=1e8,
    title="",
    size="large",
    savefig=False,
    outfig="",
    sliceind=None,
    ylim=None,
    mean_sub=False,
):
    """

    Function to plot an auto waterfall, with two lineplots underneath: one single spectrum from the middle of the
    observation, and one spectrum that is the average over the night.

    Parameters:
    -----------
    uv: UVData Object
        Observation data.
    ant: Int or Tuple
        If a single integer, the antenna number to plot, must be in the provided uv object. If a tuple, the
        cross-correlation to plot, formatted as (antenna 1, antenna 2).
    jd: Int
        JD of the observation.
    vmin: Int
        Colorbar minimum value.
    vmax: Int
        Colorbar maximum value.
    title: String
        Plot title.
    size: String
        Option to determine the size of the resulting figure. Default is 'large', which makes the plot easiest to
        read. Use 'small' option if producing many these plots from another script to refrain from overloading the
        output.
    savefig: Boolean
        Option to write out the resulting figure.
    outfig: String
        Full path to write out the figure, if savefig is True.
    mean_sub: Boolean
        Option to plot the mean-subtracted visibilities instead of the raw. Default is False.

    Returns:
    --------
    None

    """
    from matplotlib import colors
    import matplotlib.gridspec as gridspec
    from hera_mc import cm_active

    jd = np.floor(uv.time_array[0])
    h = cm_active.get_active(at_date=jd, float_format="jd")

    freq = uv.freq_array[0] * 1e-6
    if size == "large":
        fig = plt.figure(figsize=(22, 10))
    else:
        fig = plt.figure(figsize=(12, 8))
    gs = gridspec.GridSpec(3, 2, height_ratios=[2, 0.7, 1])
    it = 0
    pols = ["xx", "yy"]
    pol_dirs = ["NN", "EE"]
    for p, pol in enumerate(pols):
        waterfall = plt.subplot(gs[it])
        jd_ax = plt.gca()
        times = np.unique(uv.time_array)
        if type(ant) == int:
            d = np.abs(uv.get_data((ant, ant, pol)))
            averaged_data = np.abs(np.average(uv.get_data((ant, ant, pol)), 0))
            dat = abs(uv.get_data((ant, ant, pol)))
        else:
            d = np.abs(uv.get_data((ant[0], ant[1], pol)))
            averaged_data = np.abs(np.average(uv.get_data((ant[0], ant[1], pol)), 0))
            dat = abs(uv.get_data((ant[0], ant[1], pol)))
        if len(np.nonzero(d)[0]) == 0:
            print("#########################################")
            print(f"Data for antenna {ant} is entirely zeros")
            print("#########################################")
            plt.close()
            return
        if mean_sub is False:
            im = plt.imshow(d, norm=colors.LogNorm(vmin=vmin, vmax=vmax), aspect="auto")
        else:
            ms = np.subtract(np.log10(dat), np.nanmean(np.log10(dat), axis=0))
            im = plt.imshow(ms, aspect="auto", vmin=vmin, vmax=vmax)
        if type(ant) == int:
            status = utils.get_ant_status(h, ant)
            abb = status_abbreviations[status]
        else:
            status = [
                utils.get_ant_status(h, ant[0]),
                utils.get_ant_status(h, ant[1]),
            ]
            abb = [status_abbreviations[s] for s in status]
        waterfall.set_title(f"{pol_dirs[p]} pol")
        freqs = uv.freq_array[0, :] / 1000000
        xticks = np.arange(0, len(freqs), 120)
        plt.xticks(xticks, labels=np.around(freqs[xticks], 2))
        if p == 0:
            jd_ax.set_ylabel("JD")
            jd_yticks = [int(i) for i in np.linspace(0, len(times) - 1, 8)]
            jd_labels = np.around(times[jd_yticks], 2)
            jd_ax.set_yticks(jd_yticks)
            jd_ax.set_yticklabels(jd_labels)
            jd_ax.autoscale(False)
        if p == 1:
            lst_ax = jd_ax.twinx()
            lst_ax.set_ylabel("LST (hours)")
            lsts = uv.lst_array * 3.819719
            inds = np.unique(lsts, return_index=True)[1]
            lsts = [lsts[ind] for ind in sorted(inds)]
            lst_yticks = [int(i) for i in np.linspace(0, len(lsts) - 1, 8)]
            lst_labels = np.around([lsts[i] for i in lst_yticks], 2)
            lst_ax.set_yticks(lst_yticks)
            lst_ax.set_yticklabels(lst_labels)
            lst_ax.set_ylim(jd_ax.get_ylim())
            lst_ax.autoscale(False)
            jd_ax.set_yticks([])
        line = plt.subplot(gs[it + 2])
        plt.plot(freq, averaged_data)
        line.set_yscale("log")
        if p == 0:
            line.set_ylabel("Night Average")
        else:
            line.set_yticks([])
        line.set_xlim(freq[0], freq[-1])
        line.set_xticks([])
        if ylim is not None:
            line.set_ylim(ylim)

        line2 = plt.subplot(gs[it + 4])
        if sliceind == None:
            dat = np.abs(dat[len(dat) // 2, :])
        else:
            dat = np.abs(dat[sliceind,:])
            waterfall.axhline(sliceind,color='r')
        plt.plot(freq, dat)
        line2.set_yscale("log")
        line2.set_xlabel("Frequency (MHz)")
        if p == 0:
            line2.set_ylabel("Single Slice")
        else:
            line2.set_yticks([])
        line2.set_xlim(freq[0], freq[-1])
        if ylim is not None:
            line2.set_ylim(ylim)

        plt.setp(waterfall.get_xticklabels(), visible=False)
        plt.subplots_adjust(hspace=0.0)
        cbar = plt.colorbar(im, pad=0.25, orientation="horizontal")
        cbar.set_label("Power")
        it = 1
    if size == "small":
        fontsize = 10
    elif size == "large":
        fontsize = 20
    if type(ant) == int:
        fig.suptitle(
            f"{ant} ({abb}) {title}",
            fontsize=fontsize,
            backgroundcolor=status_colors[status],
            y=0.96,
        )
    else:
        fig.suptitle(
            f"{ant[0]} ({abb[0]}), {ant[1]} ({abb[1]}) {title}",
            fontsize=fontsize,
            y=0.96,
        )
    if savefig:
        plt.savefig(outfig)
    plt.show()
    plt.close()


def plot_sky_map(
    uvd,
    catalog_path,
    ra_pad=20,
    dec_pad=30,
    clip=True,
    fwhm=11,
    nx=300,
    ny=200,
    sources=[],
):
    """
    Function to plot the Haslam radio sky map with an overlay of bright radio sources and the hera observation band. Specific LSTS observed on the given night will be shaded in.

    Parameters
    ----------
    uvd: UVData Object
        UVData object used to collect telescope location and observation times. This object should contain the full time range of the observation for proper shading on the plot.
    ra_pad: Int
        Number of degrees to pad the HERA band in RA. Only used if clip is set to True. Default is 20.
    dec_pad: Int
        Number of degrees to pad the HERA band in DEC. Only used if clip is set to True. Default is 30.
    clip: Boolean
        Option to clip the map at the RA and DEC indicated by ra_pad and dec_pad.
    fwhm: Int
        FWHM of the HERA beam, used to set the width of the shaded area. Default is 11, the true fwhm of the HERA beam.
    nx: Int
        Number of grid points on the RA axis
    ny: Int
        Number of grid points on the DEC axis
    sources: List
        A list of radio sources to include on the map.

    """
    from astropy_healpix import HEALPix
    from astropy.io import fits
    from astropy.coordinates import Galactic, EarthLocation, Angle
    from astropy.coordinates import SkyCoord as sc
    from astropy.time import Time
    from astropy import units as u
    import healpy

    hdulist = fits.open(catalog_path)

    # Set up the HEALPix projection
    nside = hdulist[1].header["NSIDE"]
    order = hdulist[1].header["ORDERING"]
    hp = HEALPix(nside=nside, order=order, frame=Galactic())

    # Get RA/DEC coords of observation
    loc = EarthLocation.from_geocentric(*uvd.telescope_location, unit="m")
    time_array = uvd.time_array
    obstime_start = Time(time_array[0], format="jd", location=loc)
    obstime_end = Time(time_array[-1], format="jd", location=loc)
    zenith_start = sc(
        Angle(0, unit="deg"),
        Angle(90, unit="deg"),
        frame="altaz",
        obstime=obstime_start,
        location=loc,
    )
    zenith_start = zenith_start.transform_to("icrs")
    zenith_end = sc(
        Angle(0, unit="deg"),
        Angle(90, unit="deg"),
        frame="altaz",
        obstime=obstime_end,
        location=loc,
    )
    zenith_end = zenith_end.transform_to("icrs")
    lst_end = obstime_end.sidereal_time("mean").hour
    start_coords = [zenith_start.ra.degree, zenith_start.dec.degree]
    if start_coords[0] > 180:
        start_coords[0] = start_coords[0] - 360
    end_coords = [zenith_end.ra.degree, zenith_end.dec.degree]
    if end_coords[0] > 180:
        end_coords[0] = end_coords[0] - 360

    # Sample a 300x200 grid in RA/Dec
    ra_range = [zenith_start.ra.degree - ra_pad, zenith_end.ra.degree + ra_pad]
    if ra_range[0] > 180:
        ra_range[0] = ra_range[0] - 360
    dec_range = [zenith_start.dec.degree - dec_pad, zenith_end.dec.degree + dec_pad]
    if clip is True:
        ra = np.linspace(ra_range[0], ra_range[1], nx)
        dec = np.linspace(dec_range[0], dec_range[1], ny)
    else:
        ra = np.linspace(-180, 180, nx)
        dec = np.linspace(-90, zenith_start.dec.degree + 90, ny)
    ra_grid, dec_grid = np.meshgrid(ra * u.deg, dec * u.deg)

    # Create alpha grid
    alphas = np.ones(ra_grid.shape)
    alphas = np.multiply(alphas, 0.5)
    ra_min = np.argmin(np.abs(np.subtract(ra, start_coords[0] - fwhm / 2)))
    ra_max = np.argmin(np.abs(np.subtract(ra, end_coords[0] + fwhm / 2)))
    dec_min = np.argmin(np.abs(np.subtract(dec, start_coords[1] - fwhm / 2)))
    dec_max = np.argmin(np.abs(np.subtract(dec, end_coords[1] + fwhm / 2)))
    alphas[dec_min:dec_max, ra_min:ra_max] = 1

    # Set up Astropy coordinate objects
    coords = sc(ra_grid.ravel(), dec_grid.ravel(), frame="icrs")

    # Interpolate values
    temperature = healpy.read_map(catalog_path)
    tmap = hp.interpolate_bilinear_skycoord(coords, temperature)
    tmap = tmap.reshape((ny, nx))
    tmap = np.flip(tmap, axis=1)
    alphas = np.flip(alphas, axis=1)

    # Make a plot of the interpolated temperatures
    plt.figure(figsize=(12, 7))
    plt.imshow(
        tmap,
        extent=[ra[-1], ra[0], dec[0], dec[-1]],
        cmap=plt.cm.viridis,
        aspect="auto",
        vmin=10,
        vmax=40,
        alpha=alphas,
        origin="lower",
    )
    plt.xlabel("RA (ICRS)")
    plt.ylabel("DEC (ICRS)")
    lsts = uvd.lst_array * 3.819719
    inds = np.unique(lsts, return_index=True)[1]
    lsts = [lsts[ind] for ind in sorted(inds)]
    lsts_use = lsts[0::52]
    xcoords = np.linspace(start_coords[0], end_coords[0], len(lsts))[0::52]
    plt.xlabel("RA (ICRS)")
    plt.ylabel("DEC (ICRS)")
    plt.hlines(
        y=start_coords[1] - fwhm / 2, xmin=ra[-1], xmax=ra[0], linestyles="dashed"
    )
    plt.hlines(
        y=start_coords[1] + fwhm / 2, xmin=ra[-1], xmax=ra[0], linestyles="dashed"
    )
    plt.vlines(x=end_coords[0], ymin=start_coords[1], ymax=dec[-1], linestyles="dashed")
    plt.annotate(
        np.around(lst_end, 1),
        xy=(end_coords[0], dec[-1]),
        xytext=(0, 8),
        fontsize=10,
        xycoords="data",
        textcoords="offset points",
        horizontalalignment="center",
    )
    for i, lst in enumerate(lsts_use):
        plt.annotate(
            np.around(lst, 1),
            xy=(xcoords[i], dec[-1]),
            xytext=(0, 8),
            fontsize=10,
            xycoords="data",
            textcoords="offset points",
            horizontalalignment="center",
        )
        plt.vlines(
            x=xcoords[i], ymin=start_coords[1], ymax=dec[-1], linestyles="dashed"
        )
    plt.annotate(
        "LST (hours)",
        xy=(np.average([start_coords[0], end_coords[0]]), dec[-1]),
        xytext=(0, 22),
        fontsize=10,
        xycoords="data",
        textcoords="offset points",
        horizontalalignment="center",
    )
    for s in sources:
        if s[1] > dec[0] and s[1] < dec[-1]:
            if s[0] > 180:
                s = (s[0] - 360, s[1], s[2])
            if s[0] > ra[0] and s[0] < ra[-1]:
                if s[2] == "LMC" or s[2] == "SMC":
                    plt.annotate(
                        s[2],
                        xy=(s[0], s[1]),
                        xycoords="data",
                        fontsize=8,
                        xytext=(20, -20),
                        textcoords="offset points",
                        arrowprops=dict(
                            facecolor="black", shrink=2, width=1, headwidth=4
                        ),
                    )
                else:
                    plt.scatter(s[0], s[1], c="k", s=6)
                    if len(s[2]) > 0:
                        plt.annotate(
                            s[2], xy=(s[0] + 3, s[1] - 4), xycoords="data", fontsize=6
                        )
    plt.show()
    plt.close()
    hdulist.close()


def plotVisibilitySpectra(uv, use_ants="all", badAnts=[], pols=["xx", "yy"]):
    """
    Plots visibility amplitude spectra for a set of redundant baselines, labeled by inter vs. intranode baselines.

    Parameters:
    -----------
    uv: UVData Object
        Data object to calculate spectra from.
    use_ants: List or 'all'
        List of antennas to include. If set to 'all', all antennas with data will be included.
    badAnts: List
        A list of antennas not to include in the plot
    pols: List
        Polarizations to plot. Can include any polarization strings accepted by pyuvdata.

    Returns:
    --------
    None

    """
    from hera_mc import cm_hookup
    from astropy.coordinates import EarthLocation
    from astropy.time import Time

    plt.subplots_adjust(wspace=0.25)
    x = cm_hookup.get_hookup("default")
    baseline_groups = utils.get_baseline_groups(uv, use_ants="all")
    if use_ants == "all":
        use_ants = uv.get_ants()
    freqs = uv.freq_array[0] / 1000000
    loc = EarthLocation.from_geocentric(*uv.telescope_location, unit="m")
    obstime_start = Time(uv.time_array[0], format="jd", location=loc)
    JD = int(obstime_start.jd)
    j = 0
    fig, axs = plt.subplots(
        len(baseline_groups), 2, figsize=(12, 4 * len(baseline_groups))
    )
    for orientation in baseline_groups:
        bls = baseline_groups[orientation]
        usable = 0
        for i in range(len(bls)):
            ants = uv.baseline_to_antnums(bls[i])
            if ants[0] in badAnts or ants[1] in badAnts:
                continue
            if ants[0] in use_ants and ants[1] in use_ants:
                usable += 1
        if usable <= 4:
            use_all = True
            print(
                f"Note: not enough baselines of orientation {orientation} - using all available baselines"
            )
        elif usable <= 10:
            print(
                f"Note: only a small number of baselines of orientation {orientation} are available"
            )
            use_all = False
        else:
            use_all = False
        for p in range(len(pols)):
            inter = False
            intra = False
            pol = pols[p]
            for i in range(len(bls)):
                ants = uv.baseline_to_antnums(bls[i])
                ant1 = ants[0]
                ant2 = ants[1]
                if (ant1 in use_ants and ant2 in use_ants) or use_all is True:
                    key1 = "HH%i:A" % (ant1)
                    n1 = x[key1].get_part_from_type("node")["E<ground"][1:]
                    key2 = "HH%i:A" % (ant2)
                    n2 = x[key2].get_part_from_type("node")["E<ground"][1:]
                    dat = np.mean(np.abs(uv.get_data(ant1, ant2, pol)), 0)
                    auto1 = np.mean(np.abs(uv.get_data(ant1, ant1, pol)), 0)
                    auto2 = np.mean(np.abs(uv.get_data(ant2, ant2, pol)), 0)
                    norm = np.sqrt(np.multiply(auto1, auto2))
                    dat = np.divide(dat, norm)
                    if ant1 in badAnts or ant2 in badAnts:
                        continue
                    if n1 == n2:
                        if intra is False:
                            axs[j][p].plot(freqs, dat, color="blue", label="intranode")
                            intra = True
                        else:
                            axs[j][p].plot(freqs, dat, color="blue")
                    else:
                        if inter is False:
                            axs[j][p].plot(freqs, dat, color="red", label="internode")
                            inter = True
                        else:
                            axs[j][p].plot(freqs, dat, color="red")
                    axs[j][p].set_yscale("log")
                    axs[j][p].set_title("%s: %s pol" % (orientation, pols[p]))
                    if j == 0:
                        axs[len(baseline_groups) - 1][p].set_xlabel("Frequency (MHz)")
            if p == 0:
                axs[j][p].legend()
        axs[j][0].set_ylabel("log(|Vij|)")
        axs[j][1].set_yticks([])
        j += 1
    fig.suptitle("Visibility spectra (JD: %i)" % (JD))
    fig.subplots_adjust(top=0.94, wspace=0.05)
    plt.show()
    plt.close()


def plot_antenna_positions(uv, badAnts=[], flaggedAnts={}, use_ants="all"):
    """
    Plots the positions of all antennas that have data, colored by node.

    Parameters
    ----------
    uv: UVData object
        Observation to extract antenna numbers and positions from
    badAnts: List
        A list of flagged or bad antennas. These will be outlined in black in the plot.
    flaggedAnts: Dict
        A dict of antennas flagged by ant_metrics with value corresponding to color in ant_metrics plot
    use_ants: List or 'all'
        List of antennas to include, or set to 'all' to include all antennas.

    Returns:
    ----------
    None

    """
    from hera_mc import geo_sysdef

    plt.figure(figsize=(12, 10))
    nodes, antDict, inclNodes = utils.generate_nodeDict(uv)
    if use_ants == "all":
        use_ants = uv.get_ants()
    N = len(inclNodes)
    cmap = plt.get_cmap("tab20")
    i = 0
    ants = geo_sysdef.read_antennas()
    nodes = geo_sysdef.read_nodes()
    firstNode = True
    for n, info in nodes.items():
        firstAnt = True
        if n > 9:
            n = str(n)
        else:
            n = f"0{n}"
        if n in inclNodes:
            color = cmap(round(20 / N * i))
            i += 1
            for a in info["ants"]:
                width = 0
                widthf = 0
                if a in badAnts:
                    width = 2
                if a in flaggedAnts.keys():
                    widthf = 6
                station = "HH{}".format(a)
                try:
                    this_ant = ants[station]
                except KeyError:
                    continue
                x = this_ant["E"]
                y = this_ant["N"]
                if a in use_ants:
                    falpha = 0.5
                else:
                    falpha = 0.1
                if firstAnt:
                    if a in badAnts or a in flaggedAnts.keys():
                        if falpha == 0.1:
                            plt.plot(
                                x,
                                y,
                                marker="h",
                                markersize=40,
                                color=color,
                                alpha=falpha,
                                markeredgecolor="black",
                                markeredgewidth=0,
                            )
                            plt.annotate(a, [x - 1, y])
                            continue
                        plt.plot(
                            x,
                            y,
                            marker="h",
                            markersize=40,
                            color=color,
                            alpha=falpha,
                            label=str(n),
                            markeredgecolor="black",
                            markeredgewidth=0,
                        )
                        if a in flaggedAnts.keys():
                            plt.plot(
                                x,
                                y,
                                marker="h",
                                markersize=40,
                                color=color,
                                markeredgecolor=flaggedAnts[a],
                                markeredgewidth=widthf,
                                markerfacecolor="None",
                            )
                        if a in badAnts:
                            plt.plot(
                                x,
                                y,
                                marker="h",
                                markersize=40,
                                color=color,
                                markeredgecolor="black",
                                markeredgewidth=width,
                                markerfacecolor="None",
                            )
                    else:
                        if falpha == 0.1:
                            plt.plot(
                                x,
                                y,
                                marker="h",
                                markersize=40,
                                color=color,
                                alpha=falpha,
                                markeredgecolor="black",
                                markeredgewidth=0,
                            )
                            plt.annotate(a, [x - 1, y])
                            continue
                        plt.plot(
                            x,
                            y,
                            marker="h",
                            markersize=40,
                            color=color,
                            alpha=falpha,
                            label=str(n),
                            markeredgecolor="black",
                            markeredgewidth=width,
                        )
                    firstAnt = False
                else:
                    plt.plot(
                        x,
                        y,
                        marker="h",
                        markersize=40,
                        color=color,
                        alpha=falpha,
                        markeredgecolor="black",
                        markeredgewidth=0,
                    )
                    if a in flaggedAnts.keys() and a in use_ants:
                        plt.plot(
                            x,
                            y,
                            marker="h",
                            markersize=40,
                            color=color,
                            markeredgecolor=flaggedAnts[a],
                            markeredgewidth=widthf,
                            markerfacecolor="None",
                        )
                    if a in badAnts and a in use_ants:
                        plt.plot(
                            x,
                            y,
                            marker="h",
                            markersize=40,
                            color=color,
                            markeredgecolor="black",
                            markeredgewidth=width,
                            markerfacecolor="None",
                        )
                plt.annotate(a, [x - 1, y])
            if firstNode:
                plt.plot(
                    info["E"],
                    info["N"],
                    "*",
                    color="gold",
                    markersize=20,
                    label="Node Box",
                    markeredgecolor="k",
                    markeredgewidth=1,
                )
                firstNode = False
            else:
                plt.plot(
                    info["E"],
                    info["N"],
                    "*",
                    color="gold",
                    markersize=20,
                    markeredgecolor="k",
                    markeredgewidth=1,
                )
    plt.legend(
        title="Node Number",
        bbox_to_anchor=(1.15, 0.9),
        markerscale=0.5,
        labelspacing=1.5,
    )
    plt.xlabel("East")
    plt.ylabel("North")
    plt.show()
    plt.close()


def plot_lst_coverage(uvd):
    """
    Plots the LST and JD coverage for a particular night.

    Parameters
    ----------
    uvd: UVData Object
        Object containing a whole night of data, used to extract the time array.

    Returns:
    ----------
    None

    """
    from astropy.coordinates import EarthLocation
    from astropy.time import Time

    jds = np.unique(uvd.time_array)
    alltimes = np.arange(np.floor(jds[0]), np.ceil(jds[0]), jds[2] - jds[1])
    df = jds[2] - jds[1]
    truetimes = [np.min(np.abs(jds - jd)) <= df * 0.6 for jd in alltimes]
    usetimes = np.tile(np.asarray(truetimes), (20, 1))

    fig = plt.figure(figsize=(20, 2))
    ax = fig.add_subplot()
    im = ax.imshow(
        usetimes, aspect="auto", cmap="RdYlGn", vmin=0, vmax=1, interpolation="nearest"
    )
    fig.colorbar(im)
    ax.set_yticklabels([])
    ax.set_yticks([])
    if len(alltimes) <= 15:
        xticks = [int(i) for i in np.linspace(0, len(alltimes) - 1, len(alltimes))]
    else:
        xticks = [int(i) for i in np.linspace(0, len(alltimes) - 1, 14)]
    ax.set_xticks(xticks)
    ax.set_xticklabels(np.around(alltimes[xticks], 2))
    ax.set_xlabel("JD")
    ax.set_title("LST (hours)")
    ax2 = ax.twiny()
    ax2.set_xticks(xticks)
    jds = alltimes[xticks]
    lstlabels = []
    loc = EarthLocation.from_geocentric(*uvd.telescope_location, unit="m")
    for jd in jds:
        t = Time(jd, format="jd", location=loc)
        lstlabels.append(t.sidereal_time("mean").hour)
    ax2.set_xticklabels(np.around(lstlabels, 2))
    ax2.set_label("LST (hours)")
    ax2.tick_params(labelsize=12)
    plt.show()
    plt.close()


def plotEvenOddWaterfalls(uvd_sum, uvd_diff):
    """Plot Even/Odd visibility ratio waterfall.

    Parameters
    ----------
    uvd_sum : UVData Object
        Object containing autos from sum files
    uvd_diff : UVData Object
        Object containing autos from diff files

    Returns
    -------
    None

    """
    import copy
    import matplotlib

    nants = len(uvd_sum.get_ants())
    freqs = uvd_sum.freq_array[0] * 1e-6
    nfreqs = len(freqs)
    lsts = np.unique(uvd_sum.lst_array * 3.819719)
    sm = np.abs(uvd_sum.data_array[:, 0, :, 0])
    df = np.abs(uvd_diff.data_array[:, 0, :, 0])
    sm = np.r_[sm, np.nan + np.zeros((-len(sm) % nants, len(freqs)))]
    sm = np.nanmean(sm.reshape(-1, nants, nfreqs), axis=1)
    df = np.r_[df, np.nan + np.zeros((-len(df) % nants, len(freqs)))]
    df = np.nanmean(df.reshape(-1, nants, nfreqs), axis=1)

    evens = (sm + df) / 2
    odds = (sm - df) / 2
    rat = np.divide(evens, odds)
    rat = np.nan_to_num(rat)
    fig = plt.figure(figsize=(14, 3))
    ax = fig.add_subplot()
    my_cmap = copy.deepcopy(matplotlib.cm.get_cmap("viridis"))
    # my_cmap.set_under("r")
    # my_cmap.set_over("r")
    im = plt.imshow(
        rat, aspect="auto", vmin=0.5, vmax=2, cmap=my_cmap, interpolation="nearest"
    )
    fig.colorbar(im)
    ax.set_title("Even/odd Visibility Ratio")
    ax.set_xlabel("Frequency (MHz)")
    ax.set_ylabel("Time (LST)")
    yticks = [int(i) for i in np.linspace(len(lsts) - 1, 0, 4)]
    ax.set_yticks(yticks)
    ax.set_yticklabels(np.around(lsts[yticks], 1))
    xticks = [int(i) for i in np.linspace(0, len(freqs) - 1, 10)]
    ax.set_xticks(xticks)
    ax.set_xticklabels(np.around(freqs[xticks], 0))
    i = 192
    while i < len(freqs):
        ax.axvline(i, color="w")
        i += 192
    plt.show()
    plt.close()


def plotCrossWaterfallsByCorrValue(
    uvd_sum,
    perBlSummary=None,
    percentile_set=[1, 20, 40, 60, 80, 99],
    savefig=False,
    outfig="",
    pol="allpols",
    metric="abs",
):
    """
    Function to plot a set of cross visibility waterfalls. Baselines are with a correlation metric value equal to the percentile of the total distribution specified by the percentile_set parameter will be plot. This plot is useful for seeing how the visibilities change with a higher or lower correlation metric value.

    Parameters:
    -----------
    uvd_sum: UVData Object
        Sum visibility data.
    perBlSummary: Dict
        A dictionary containing a per baseline summary of the correlation data to plot.
    percentile_set: List
        Set of correlation metric percentiles to plot baselines for. Default is [1,20,40,60,80,99].
    savefig: Boolean
        Option to write out the figure.
    outfig: String
        Full path to write out the figure.
    pol: String
        Any polarization string included in perBlSummary. Default is 'allpols'.
    metric: String
        Can be 'abs', 'real', 'imag', or 'phase' to plot the absolute value, real component, imaginary component, or phase of the visibilites, respectively.

    Returns:
    --------
    None

    """
    from matplotlib import cm, colors

    keys = ["all", "internode", "intranode", "intrasnap"]
    freqs = uvd_sum.freq_array[0] * 1e-6
    lsts = uvd_sum.lst_array * 3.819719
    inds = np.unique(lsts, return_index=True)[1]
    lsts = [lsts[ind] for ind in sorted(inds)]
    xticks = [int(i) for i in np.linspace(0, len(freqs) - 1, 5)]
    xticklabels = [int(f) for f in freqs[xticks]]
    yticks = [int(i) for i in np.linspace(0, len(lsts) - 1, 6)]
    yticklabels = [np.around(lsts[ytick], 1) for ytick in yticks]
    fig, axes = plt.subplots(
        len(percentile_set), 4, figsize=(16, len(percentile_set) * 3)
    )
    fig.subplots_adjust(
        left=0.05, bottom=0.03, right=0.9, top=0.95, wspace=0.15, hspace=0.3
    )
    corrmap = plt.get_cmap("plasma")
    cNorm = colors.Normalize(vmin=-2, vmax=0)
    scalarMap = cm.ScalarMappable(norm=cNorm, cmap=corrmap)
    for j, p in enumerate(percentile_set):
        for i, key in enumerate(keys):
            vals = np.abs(np.nanmean(perBlSummary[pol][f"{key}_vals"], axis=1))
            ax = axes[j, i]
            v = np.percentile(vals, p)
            vind = np.argmin(abs(vals - v))
            bl = perBlSummary[pol][f"{key}_bls"][vind]
            if type(bl[0]) == int:
                bl = (f"{bl[0]}{pol[0]}", f"{bl[1]}{pol[1]}")
            if pol == "allpols":
                blpol = (int(bl[0][:-1]), int(bl[1][:-1]), f"{bl[0][-1]}{bl[1][-1]}")
            else:
                blpol = (int(bl[0][:-1]), int(bl[1][:-1]), pol)
            if metric == "phase":
                dat = np.angle(uvd_sum.get_data(blpol))
                vmin = -np.pi
                vmax = np.pi
                cmap = "twilight"
            elif metric == "abs":
                dat = np.abs(uvd_sum.get_data(blpol))
                vmin = np.percentile(dat, 1)
                vmax = np.percentile(dat, 99)
                cmap = "viridis"
            else:
                cmap = "coolwarm"
                if metric == "real":
                    dat = np.real(uvd_sum.get_data(blpol))
                elif metric == "imag":
                    dat = np.imag(uvd_sum.get_data(blpol))
                if np.percentile(dat, 99) > np.abs(np.percentile(dat, 1)):
                    vmax = np.percentile(dat, 99)
                    vmin = -vmax
                else:
                    vmin = np.percentile(dat, 1)
                    vmax = -vmin
            im = ax.imshow(
                dat,
                interpolation="nearest",
                aspect="auto",
                vmin=vmin,
                vmax=vmax,
                cmap=cmap,
            )
            if v < 0.2:
                ax.set_title(
                    f"{blpol[0],blpol[1],blpol[2]}",
                    backgroundcolor=scalarMap.cmap((np.log10(v) + 2) / 2),
                    color="white",
                )
            else:
                ax.set_title(
                    f"{blpol[0],blpol[1],blpol[2]}",
                    backgroundcolor=scalarMap.cmap((np.log10(v) + 2) / 2),
                    color="black",
                )
            if i == 0:
                ax.set_ylabel("Time (LST)")
            if j == len(percentile_set) - 1:
                ax.set_xlabel("Frequency (MHz)")
            ax.set_xticks(xticks)
            ax.set_xticklabels(xticklabels)
            ax.set_yticks(yticks)
            ax.set_yticklabels(yticklabels)
            if i == 0:
                ax.annotate(
                    f"{p}th percentile",
                    xy=(0, 0.5),
                    xytext=(-ax.yaxis.labelpad, 0),
                    xycoords=ax.yaxis.label,
                    textcoords="offset points",
                    ha="right",
                    va="center",
                    rotation=90,
                    fontsize=16,
                )
            if j == 0:
                ax.annotate(
                    f"{key}",
                    xy=(0.5, 1.15),
                    xytext=(0, 5),
                    xycoords="axes fraction",
                    textcoords="offset points",
                    ha="center",
                    va="baseline",
                    fontsize=18,
                    annotation_clip=False,
                )
        pos = ax.get_position()
        cbar_ax = fig.add_axes([0.91, pos.y0, 0.01, pos.height])
        cbar = fig.colorbar(im, cax=cbar_ax)
        if metric != "phase":
            cbar.set_ticks([])
    fig.suptitle(f"cross visbilities - {metric}, {pol} pol", fontsize=20)
    if savefig is True:
        if outfig == "":
            print("#### Must provide value for outfig when savefig is True ####")
        else:
            print(f"Saving {outfig}_{pol}_{metric}.jpeg")
            plt.savefig(f"{outfig}_{pol}_{metric}.jpeg", bbox_inches="tight")


def plotTimeDifferencedSumWaterfalls(
    files=[],
    nfiles=10,
    use_ants=[],
    uvd=None,
    polNum=0,
    savefig=False,
    outfig="",
    internodeOnly=True,
    norm="real",
    vmin=-1e4,
    vmax=1e4,
    colormap="viridis",
    startTimeInd=100,
):
    """
    Function to plot waterfalls with frequency on the x-axis and baseline number on the y-axis, where each panel shows the difference between adjacent time steps in the data. The purpose of this plot is to highlight temporal variability in the data, and show any relationship to baseline number.

    Parameters:
    -----------
    files: List
        List of full paths to data files.
    nfiles: Int
        Number of files to use and produce plots for.
    use_ants: List
        List of antennas to use. If empty, all antennas will be used.
    uvd: UVData Object
        Optional, if provided this will be used rather than reading in new files from the files list. Saves time.
    polNum: Int
        Polarization index per pyuvdata data array format.
    savefig: Boolean
        Option to write out the figure.
    outfig: String
        Full path to write out the figure.
    internodeOnly: Boolean
        Option to use only internode baselines.
    norm: String
        Can be 'real', 'imag', or 'abs' to plot the real component, imaginary component, or absolute value of the visibilities, respectively.
    vmin: float
        Minimum colorbar value.
    vmax: float
        Maximum colorbar value.
    colormap: String
        Matplotlib colormap to use. Default is viridis.
    startTimeInd:
        Index of files list to take first file from. Last file will then have index startTimeInd + nfiles. Only used if uvd is not provided.

    Returns:
    --------
    uvd: UVData Object
        Data that was used in the plot.
    sdiffs: numpy array
        Time differenced visibilities.
    """
    from pyuvdata import UVData

    if uvd is None:
        if len(files) == 0:
            print("##### Must provide either a uvd object or a list of files #####")
        uvd = UVData()
        if len(use_ants) == 0:
            uvd.read(files[startTimeInd : startTimeInd + nfiles])
        else:
            uvd.read(files[startTimeInd : startTimeInd + nfiles], antenna_nums=use_ants)
    if internodeOnly is True:
        nodes, antDict, inclNodes = utils.generate_nodeDict(uvd, ["E", "N"])
        blDict = utils.getBlsByConnectionType(uvd)
        internodeBls = blDict["internode"]
        uvd.select(bls=internodeBls)
    sdat = uvd.data_array[:, :, :, polNum]
    sdat = np.reshape(sdat, (uvd.Nbls, -1, 1536))
    sdiffs = np.diff(sdat, 1, 1)
    ntimes = np.shape(sdiffs)[1]
    ncols = 3
    nrows = int(np.ceil(ntimes / ncols))
    fig, ax = plt.subplots(nrows, ncols, figsize=(20, 6 * nrows))
    freqs = uvd.freq_array[0] * 1e-6
    xticks = [int(i) for i in np.linspace(0, len(freqs) - 1, 5)]
    xticklabels = [int(f) for f in freqs[xticks]]
    for i in range(ntimes):
        ax[i // 3][i % 3].set_xticks(xticks)
        ax[i // 3][i % 3].set_xticklabels(xticklabels)
        if norm == "real":
            im = ax[i // 3][i % 3].imshow(
                np.real(sdiffs[:, i, :]),
                aspect="auto",
                vmin=vmin,
                vmax=vmax,
                interpolation="nearest",
                cmap=colormap,
            )
        elif norm == "imag":
            im = ax[i // 3][i % 3].imshow(
                np.imag(sdiffs[:, i, :]),
                aspect="auto",
                vmin=vmin,
                vmax=vmax,
                interpolation="nearest",
                cmap=colormap,
            )
        elif norm == "abs":
            im = ax[i // 3][i % 3].imshow(
                np.abs(sdiffs[:, i, :]),
                aspect="auto",
                vmin=vmin,
                vmax=vmax,
                interpolation="nearest",
                cmap=colormap,
            )
        if i // 3 == 2:
            ax[i // 3][i % 3].set_xlabel("Frequency (MHz)")
        if i % 3 == 0:
            ax[i // 3][i % 3].set_ylabel("Baseline #")
        ax[i // 3][i % 3].set_title(f"t{i+1}-t{i}")
        if i % 3 == 2:
            fig.colorbar(im, ax=ax[i // 3][i % 3])
    fig.suptitle(norm)
    if savefig is True:
        plt.savefig(outfig)
    plt.show()
    plt.close()
    return uvd, sdiffs


def plot_single_matrix(
    uv,
    data,
    antnums="auto",
    linlog=False,
    dataRef=None,
    vmin=0,
    vmax=1,
    logScale=False,
    pols=["EE", "NN", "EN", "NE"],
    savefig=False,
    outfig="",
    cmap="plasma",
    title="Corr Matrix",
    incAntLines=False,
    incAntLabels=True,
    antfontsize=6,
    labelfontsize=18,
    nodefontsize=14,
):
    """
    Function to plot a single correlation matrix (rather than the standard 4x4 set of matrices).

    Parameters:
    -----------
    uv: UVData Object
        Sample observation used for extracting node and antenna information.
    data: numpy array
        2x2 numpy array containing the values to plot, where each axis contains one data point per antenna or antpol. These must be sorted by node, snap, and snap input, respectively when antnums is set to 'auto', otherwise they must be sorted in the same manner as the provided antnums list.
    antnums: List or 'auto'
        List of antennas or antpols represented in the data array. Set this value to 'auto' if antennas are ordered according to the sort_antennas function. Default is 'auto'.
    linlog: Boolean
        Option to plot the data on a linlog scale, such that the colorbar is on a linear scale over some range of reference metric values set by the 99th percentile of values in the provided dataRef, and on a log scale over the remainder of values. The intended use is for dataRef to represent the expected noise of the data. Default is False.
    dataRef: numpy array or None
        2x2 numpy array containing reference metric values to use when setting the linear scale range when linlog is set to True. This parameter is required to use the linlog function. Default is None.
    vmin: Int
        Minimum colorbar value. Default is 0.
    vmax: Int
        Maximum colorbar value. Default is 1.
    logScale: Boolean
        Option to plot the colorbar on a logarithmic scale. Default is False.
    pols: List
        List of antpols included in the dataset. Used in determining the ordering of antpols in the dataset. Required if antnums is 'auto'.
    savefig: Boolean
        Option to write out figure. Default is False.
    outfig: String
        Path to write figure to. Required if savefig is set to True.
    cmap: String
        Colormap to use. Must be a valid matplotlib colormap. Default is 'plasma'.
    title: String
        Displayed figure title.
    incAntLines: Boolean
        Option to include faint blue lines along the border between each antenna. Default is False.
    incAntLabels: Boolean
        Option to include antenna number labels on the plot. Default is True.
    antfontsize: Int
        Font size for antenna number labels.
    labelfontsize: Int
        Font size of axis titles
    nodefontsize: Int
        Font size of node numbers.
    """
    from matplotlib import colors, cm
    from astropy.coordinates import EarthLocation
    from astropy.time import Time

    if pols == ["EE"]:
        antpols = ["E"]
    elif pols == ["NN"]:
        antpols = ["N"]
    else:
        antpols = ["N", "E"]
    nodeDict, antDict, inclNodes = utils.generate_nodeDict(uv, pols=antpols)
    nantsTotal = len(uv.get_ants())
    fig, axs = plt.subplots(1, 1, figsize=(16, 16))
    loc = EarthLocation.from_geocentric(*uv.telescope_location, unit="m")
    jd = uv.time_array[0]
    t = Time(jd, format="jd", location=loc)
    t.format = "fits"
    if antnums == "auto":
        antnums, _, _ = utils.sort_antennas(uv, "all", pols=antpols)
    nantsTotal = len(antnums)
    if nantsTotal != len(data):
        print("##### WARNING: NUMBER OF ANTENNAS DOES NOT MATCH MATRIX SIZE #####")
    if linlog is True and dataRef is not None:
        linthresh = np.nanpercentile(dataRef, 99)
        norm = colors.SymLogNorm(
            linthresh=linthresh, linscale=1, vmin=-linthresh, vmax=1.0
        )
        ptop = int((1 - norm(linthresh)) * 10000)
        pbottom = 10000 - ptop
        top = cm.get_cmap("plasma", ptop)
        bottom = cm.get_cmap("binary", pbottom)
        newcolors = np.vstack(
            (bottom(np.linspace(0, 1, pbottom)), top(np.linspace(0, 1, ptop)))
        )
        newcmp = colors.ListedColormap(newcolors, name="linlog")
        im = axs.imshow(
            data,
            cmap=newcmp,
            origin="upper",
            extent=[0.5, nantsTotal + 0.5, 0.5, nantsTotal + 0.5],
            norm=norm,
        )
    elif linlog is True and dataRef is None:
        print("#################################################################")
        print("ERROR: dataRef parameter must be provided when linlog set to True")
        print("#################################################################")
    elif logScale is True:
        im = axs.imshow(
            data,
            cmap=cmap,
            origin="upper",
            extent=[0.5, nantsTotal + 0.5, 0.5, nantsTotal + 0.5],
            norm=colors.LogNorm(vmin=vmin, vmax=vmax),
        )
    else:
        im = axs.imshow(
            data,
            cmap=cmap,
            origin="upper",
            extent=[0.5, nantsTotal + 0.5, 0.5, nantsTotal + 0.5],
            vmin=vmin,
            vmax=vmax,
        )
    axs.set_xticks([])
    axs.set_yticks([])
    n = 0
    s = 0
    for node in sorted(inclNodes):
        s = n
        for snap in ["0", "1", "2", "3"]:
            for snapLoc in nodeDict[node]["snapLocs"]:
                loc = snapLoc[0]
                if loc == snap:
                    s += 1
            axs.axhline(len(antnums) - s + 0.5, lw=2.5, alpha=0.5)
            axs.axvline(s + 0.5, lw=2.5, alpha=0.5)
        n += len(nodeDict[node]["ants"])
        axs.axhline(len(antnums) - n + 0.5, lw=5)
        axs.axvline(n + 0.5, lw=5)
        axs.text(n - len(nodeDict[node]["ants"]) / 2, -1.7, node, fontsize=nodefontsize)
    if incAntLines is True:
        for a in range(len(antnums)):
            axs.axhline(len(antnums) - a + 0.5, lw=1, alpha=0.5)
            axs.axvline(a + 0.5, lw=1, alpha=0.5)
    axs.text(
        0.42, -0.05, "Node Number", transform=axs.transAxes, fontsize=labelfontsize
    )
    n = 0
    for node in sorted(inclNodes):
        n += len(nodeDict[node]["ants"])
        axs.text(
            nantsTotal + 1,
            nantsTotal - n + len(nodeDict[node]["ants"]) / 2,
            node,
            fontsize=14,
        )
    axs.text(
        1.04,
        0.4,
        "Node Number",
        rotation=270,
        transform=axs.transAxes,
        fontsize=labelfontsize,
    )
    axs.set_xticks(np.arange(0, nantsTotal) + 1)
    axs.set_xticklabels(antnums, rotation=90, fontsize=antfontsize)
    axs.xaxis.set_ticks_position("top")
    axs.set_yticks(np.arange(nantsTotal, 0, -1))
    axs.set_yticklabels(antnums, fontsize=antfontsize)
    cbar_ax = fig.add_axes([1, 0.05, 0.015, 0.89])
    cbar_ax.set_xlabel(r"$|C_{ij}|$", rotation=0, fontsize=labelfontsize)
    fig.colorbar(im, cax=cbar_ax, format="%.2f")
    fig.subplots_adjust(top=1.28, wspace=0.05, hspace=1.1)
    fig.tight_layout(pad=2)
    axs.set_title(title)
    if savefig is True:
        plt.savefig(outfig, bbox_inches="tight")
        plt.close()
    else:
        plt.show()
        plt.close()


def plotCorrMatrices(
    uv,
    data,
    pols=["EE", "NN", "EN", "NE"],
    vmin=0,
    vmax=1,
    nodes="auto",
    logScale=False,
    crossPolCheck=False,
    incAntLabels=True,
    antfontsize=6,
):
    """
    Plots a matrix representing the phase correlation of each baseline.

    Parameters:
    -----------
    uv: UVData Object
        Observation used for calculating the correlation metric
    data: Dict
        Dictionary containing the correlation metric for each baseline and each polarization. Formatted as data[polarization]  [ant1,ant2]
    pols: List
        Polarizations to plot. Can include any polarization strings accepted by pyuvdata.
    vmin: float
        Lower limit of colorbar. Default is 0.
    vmax: float
        Upper limit of colorbar. Default is 1.
    nodes: Dict
        Dictionary containing the nodes (and their constituent antennas) to include in the matrix. Formatted as nodes[Node #][Ant List, Snap # List, Snap Location List].
    logScale: Bool
        Option to put colormap on a logarithmic scale. Default is False.
    crossPolCheck: Bool
        Option to do a check for cross-polarized antennas - will plot the difference between polarizations instead of each of the 4 standard pols.
    incAntLabels: Bool
        Option to include antenna number labels along the side of the matrices.
    antfontsize: Int
        Font size for antenna number labels.
    """
    from matplotlib import colors
    from astropy.coordinates import EarthLocation
    from astropy.time import Time

    if pols == ["EE"]:
        antpols = ["E"]
    elif pols == ["NN"]:
        antpols = ["N"]
    else:
        antpols = ["N", "E"]
    if nodes == "auto":
        nodeDict, _, inclNodes = utils.generate_nodeDict(uv, pols=antpols)
    antnumsAll, _, _ = utils.sort_antennas(uv, pols=antpols)
    nantsTotal = len(antnumsAll)
    fig, axs = plt.subplots(2, 2, figsize=(20, 20))
    cmap = "plasma"
    if crossPolCheck is True:
        pols = ["NN-NE", "NN-EN", "EE-NE", "EE-EN"]
        vmin = -1
        cmap = "seismic"
    loc = EarthLocation.from_geocentric(*uv.telescope_location, unit="m")
    jd = uv.time_array[0]
    t = Time(jd, format="jd", location=loc)
    lst = round(t.sidereal_time("mean").hour, 2)
    t.format = "fits"
    i = 0
    for p in range(len(pols)):
        if p >= 2:
            i = 1
        pol = pols[p]
        if logScale is True:
            im = axs[i][p % 2].imshow(
                data[pol],
                cmap=cmap,
                origin="upper",
                extent=[0.5, nantsTotal + 0.5, 0.5, nantsTotal + 0.5],
                norm=colors.LogNorm(vmin=vmin, vmax=vmax),
            )
        else:
            im = axs[i][p % 2].imshow(
                data[pol],
                cmap=cmap,
                origin="upper",
                extent=[0.5, nantsTotal + 0.5, 0.5, nantsTotal + 0.5],
                vmin=vmin,
                vmax=vmax,
            )
        if incAntLabels:
            axs[i][p % 2].set_xticks(np.arange(0, nantsTotal) + 1)
            axs[i][p % 2].set_xticklabels(antnumsAll, rotation=90, fontsize=antfontsize)
            axs[i][p % 2].xaxis.set_ticks_position("top")
        else:
            axs[i][p % 2].set_xticks([])
        axs[i][p % 2].set_title("polarization: " + pols[p] + "\n")
        n = 0
        for node in sorted(inclNodes):
            n += len(nodeDict[node]["ants"])
            axs[i][p % 2].axhline(len(antnumsAll) - n + 0.5, lw=4)
            axs[i][p % 2].axvline(n + 0.5, lw=4)
            axs[i][p % 2].text(n - len(nodeDict[node]["ants"]) / 2, -1.2, node)
        axs[i][p % 2].text(
            0.42, -0.05, "Node Number", transform=axs[i][p % 2].transAxes
        )
    n = 0
    for node in sorted(inclNodes):
        n += len(nodeDict[node]["ants"])
        axs[0][1].text(
            nantsTotal + 1, nantsTotal - n + len(nodeDict[node]["ants"]) / 2, node
        )
        axs[1][1].text(
            nantsTotal + 1, nantsTotal - n + len(nodeDict[node]["ants"]) / 2, node
        )
    axs[0][1].text(
        1.05, 0.4, "Node Number", rotation=270, transform=axs[0][1].transAxes
    )
    axs[0][1].set_yticklabels([])
    axs[0][1].set_yticks([])
    axs[1][1].set_yticklabels([])
    axs[1][1].set_yticks([])
    if incAntLabels:
        axs[0][0].set_yticks(np.arange(nantsTotal, 0, -1))
        axs[0][0].set_yticklabels(antnumsAll, fontsize=antfontsize)
        axs[1][0].set_yticks(np.arange(nantsTotal, 0, -1))
        axs[1][0].set_yticklabels(antnumsAll, fontsize=antfontsize)
    else:
        axs[0][0].set_yticks([])
        axs[1][0].set_yticks([])
    axs[1][0].set_ylabel("Antenna Number")
    axs[0][0].set_ylabel("Antenna Number")
    axs[1][1].text(
        1.05, 0.4, "Node Number", rotation=270, transform=axs[1][1].transAxes
    )
    cbar_ax = fig.add_axes([0.98, 0.18, 0.015, 0.6])
    cbar_ax.set_xlabel("|V|", rotation=0)
    fig.colorbar(im, cax=cbar_ax)
    fig.suptitle(
        "Correlation Matrix - JD: %s, LST: %.0fh" % (str(jd), np.round(lst, 0))
    )
    fig.subplots_adjust(top=1.28, wspace=0.05, hspace=1.1)
    plt.tight_layout()
    plt.show()
    plt.close("all")


def makeCorrMatrices(
    HHfiles=None,
    use_ants="all",
    sm=None,
    df=None,
    nfilesUse=10,
    freq_inds=[],
    nanDiffs=False,
    pols=["EE", "NN", "EN", "NE"],
    interleave="even_odd",
    plot_nodes='all',
    savefig=False,
    outfig="",
    printStatusUpdates=False,
):
    """
    Wrapper function to calculate correlation matrices and plot the real and imaginary components, as well as a version on a linlog scale that allows us to more easily compare the real metric value to the expected real value as estimated by the range of the imaginary values.

    Parameters:
    -----------
    HHfiles: List
        List of sum files (not include auto files) to get data from. Required if either sm or df are not provided.
    use_ants: List
        List of antennas to use.
    sm: UVData Object
        UVData object containing sum visibilities. If provided, this data will be used to calculate the metric. If set to None, new data will be read in using the HHfiles list provided. Default is None. Required if HHfiles is not provided.
    df: UVData Object
        UVData object containing diff visibilities. If provided, this data will be used to calculate the metric. If set to None, new data will be read in using the HHfiles list provided. Default is None. Required if HHfiles is not provided.
    nfilesUse: Int
        Number of files to integrate over when calculating the metric. Default is 10.
    freq_inds: List
        Frequency indices used to clip the data. Format should be [minimum frequency index, maximum frequency index]. The data will be averaged over all frequencies between the two indices. The default is [], which means the metric will average over all frequencies.
    savefig: Boolean
        Option to write out the figure.
    nanDiffs: Boolean
        Option to set all diff values of zero to NaN. Useful when there are issues causing occasional zeros in the diffs, which will cause issues when dividing by the diffs. Setting to NaN allows a nanaverage to mitigate the issue. Default is False.
    pols: List
        List of polarizations to calculate the metric for. Default is ['EE','NN','EN','NE'].
    interleave: String
        Sets the interleave interval. Options are 'even_odd' or 'adjacent_integration'. When set to 'even_odd', the evens and odds in the metric calculation are set using the sums and diffs. When set to 'adjacent_integration', adjacent integrations are used in place of the evens and odds for the interleave.
    printStatusUpdates: Boolean
        Option to print what step it's on to get regular status updates as function is running. Default is False.

    Returns:
    ----------
    sm: UVData Object
        Sum visibilities.
    df: UVData Object
        Diff visibilities.
    corr_real:
        2x2 numpy array containing the real values of the correlation matrix.
    corr_imag:
        2x2 numpy array containing the imaginary values of the correlation matrix.
    perBlSummary: Dict
        Dictionary containing metric summary data for each polarization, separated by node, snap, and snap input connectivity.
    """
    from pyuvdata import UVData

    if HHfiles is None and sm is None:
        print(
            "##### Must either pass in a list of files or a UVData object for both sum and diff visibilities"
        )
    if HHfiles is not None:
        nHH = len(HHfiles)
        if nHH <= nfilesUse:
            use_files_sum = HHfiles
        else:
            use_files_sum = HHfiles[nHH // 2 - nfilesUse // 2 : nHH // 2 + nfilesUse // 2]
        use_files_diff = [file.split("sum")[0] + "diff.uvh5" for file in use_files_sum]
        if len(freq_inds) == 0:
            print("All frequency bins")
            nfreqs = 'all'
        else:
            nfreqs = freq_inds[1] - freq_inds[0]
            print(f"{nfreqs} frequency bins")
        print(f"{len(use_files_sum)} times")
    if plot_nodes is not 'all':
        if sm is None:
            uv = UVData()
            uv.read(HHfiles[0])
        else:
            uv = sm
        nodeDict, _, inclNodes = utils.generate_nodeDict(uv)
        plot_ants = []
        for node in nodeDict:
            if node in plot_nodes:
                for ant in nodeDict[node]['ants']:
                    plot_ants.append(ant)
        if use_ants == 'all':
            use_ants = plot_ants
        else:
            use_ants = [a for a in use_ants if a in plot_ants]
    if use_ants == "all":
        if sm is not None:
            use_ants = sm.get_ants()
        else:
            uv_single = UVData()
            uv_single.read(HHfiles[0])
            use_ants = uv_single.get_ants()
            del uv_single

    if sm is None:
        sm = UVData()
        if printStatusUpdates:
            print("Reading sum files")
        sm.read(use_files_sum, antenna_nums=use_ants)
    else:
        sm = sm.select(antenna_nums=use_ants,inplace=False)

    if df is None:
        df = UVData()
        if printStatusUpdates:
            print("Reading diff files")
        df.read(use_files_diff, antenna_nums=use_ants)
    else:
        df = df.select(antenna_nums=use_ants,inplace=False)

    # Calculate real and imaginary correlation matrices
    if printStatusUpdates:
        print("Calculating real matrix components")
    corr_real, perBlSummary, _ = utils.calc_corr_metric(
        sm,
        df,
        norm="real",
        freq_inds=freq_inds,
        nanDiffs=nanDiffs,
        pols=pols,
        interleave=interleave,
    )
    if printStatusUpdates:
        print("Calculating imaginary matrix components")
    corr_imag, _, _ = utils.calc_corr_metric(
        sm,
        df,
        norm="imag",
        freq_inds=freq_inds,
        nanDiffs=nanDiffs,
        pols=pols,
        interleave=interleave,
    )

    # Plot matrix of real values
    if printStatusUpdates:
        print("Plotting real matrix")
    plot_single_matrix(
        sm, corr_real, logScale=True, vmin=0.01, title="|Real|", pols=pols, savefig=savefig, outfig=f'{outfig}_{nfilesUse}files_{nfreqs}freqs_real.png',
    )
    # Plot matrix of imaginary values
    if printStatusUpdates:
        print("Plotting imaginary matrix")
    plot_single_matrix(
        sm,
        corr_imag,
        logScale=False,
        vmin=-0.03,
        vmax=0.03,
        cmap="bwr",
        title="Imaginary",
        pols=pols,
        savefig=savefig,
        outfig=f'{outfig}_{nfilesUse}files_{nfreqs}freqs_imag.png',
    )
    # Plot matrix of real values on linlog color scale.
    if printStatusUpdates:
        print("Plotting linlog matrix")
    plot_single_matrix(
        sm,
        corr_real,
        dataRef=corr_imag,
        linlog=True,
        vmin=0.01,
        title="Real",
        cmap="bwr",
        pols=pols,
        savefig=savefig,
        outfig=f'{outfig}_{nfilesUse}files_{nfreqs}freqs_linlog.png',
    )

    return sm, df, corr_real, corr_imag, perBlSummary


def plotPerNodeSpectraAndHists(
    sm,
    df,
    perNodeSummary="auto",
    interleave="even_odd",
    interval=1,
    savefig=False,
    outfig="",
    freq_range=[132, 148],
    pol="allpols",
    percentage=10,
    plot_nodes='all',
    avg="mean",
    printStatusUpdates=False,
):
    """
    sm: UVData
        Object containing sum visibilities.
    df: UVData
        Object containing diff visibilities.
    perBlSummary: Dict or 'auto'
        Summary of correlation metric data - if set to auto, it will be calculated based on the provided data objects.
    interleave: String
        Can be 'even_odd' (default), which sets the standard even odd interleave, or 'ns', which will result in an interleave every n seconds, where n is set by the 'interval' parameter.
    interval: Int
        Parameter to set the interleave interval if interleave = 'ns'. Units are number of integrations.
    savefig: Boolean
        Option to save out the figure.
    outfig: String
        Full path to write out the figure if savefig is True.
    freq_range: List
        Frequency range to use points from in the histogram.
    pol: String
        Polarization to use - can be any polarization key that exists in perBlSummary.
    percentage: Int
        Random percentage of data point to actually plot - if set to 100, matplotlib can take multiple hours to render. Recommended value is in the range of 5 to 15 percent.
    avg: String
        Sets the time averaging of the data. Can be 'mean', 'median', or None to not do any time averaging.
    printStatusUpdates: Boolean
        Option to print what step it's on to get regular status updates as function is running. Default is False.

    Returns:
    --------
    perBlSummary: Dict
        Dictionary of correlation metric values.
    """
    from matplotlib.lines import Line2D

    if plot_nodes == 'all':
        nodes, antDict, inclNodes = utils.generate_nodeDict(sm)
        plot_nodes = inclNodes
    if printStatusUpdates:
        print("Calculating Arrays")
    c = np.asarray(perNodeSummary[pol][plot_nodes[0]]["all"])
    c_re = np.reshape(c, (np.shape(c)[0], np.shape(c)[1] // 1536, 1536))
    c_avg = np.nanmean(c_re, axis=(0, 1))

    freqs = sm.freq_array[0] * 1e-6
    freqs_all = np.tile(freqs, np.shape(c)[0] * int(np.shape(c)[1] / 1536))
    c_all = np.asarray(c).flatten()
    # Take a random subset of the data - with the full set of data points, matplotlib will likely fail to render.
    c_all, inds = utils.getRandPercentage(c_all, percentage)
    freqs_all = [freqs_all[int(i)] for i in inds]

    c_node = {
        n: {'base': [], 'full': [], 'freqs': [], 'hist_vals': []} 
        for n in plot_nodes
        }
    for node in plot_nodes:
        c_node[node]['full'] = np.asarray(perNodeSummary[pol][node]["intranode"])
        c_node[node]['freqs'] = np.tile(freqs, np.shape(c_node[node]['full'])[0] * int(np.shape(c)[1] / 1536))
        c_node[node]['base'] = np.asarray(c_node[node]['full']).flatten()
        c_node[node]['base'], inds = utils.getRandPercentage(c_node[node]['base'], percentage)
        c_node[node]['freqs'] = [c_node[node]['freqs'][int(i)] for i in inds]

    freq_min_ind = np.argmin(np.abs(np.subtract(freqs, freq_range[0])))
    freq_max_ind = np.argmin(np.abs(np.subtract(freqs, freq_range[1])))

    for node in plot_nodes:
        c_node[node]['hist_vals'] = c_node[node]['full'][:, freq_min_ind:freq_max_ind].flatten()

    if printStatusUpdates:
        print("Plotting")

    fig, axes = plt.subplots(2, 2, figsize=(16, 16))
    colors = ['tab:blue', 'tab:red', 'tab:orange', 'tab:green', 'tab:purple', 'tab:brown', 'tab:pink', 'tab:gray', 'tab:olive', 'tab:cyan', 'blue', 'indigo', 'magenta', 'salmon', 'lawngreen', 'peachpuff', 'powderblue', 'darkseagreen', 'gold', 'teal', 'darkred']

    legend_elements = [
        Line2D(
            [0],
            [0],
            marker="o",
            label=node,
            markerfacecolor="b",
            color=colors[i],
            alpha=1,
        )
        for i,node in enumerate(plot_nodes)]

    for i,node in enumerate(plot_nodes):
        axes[0][0].scatter(
            c_node[node]['freqs'], np.real(c_node[node]['base']), s=1.5, alpha=0.2, color=colors[i], label=node)

    axes[0][0].scatter(freqs, np.real(c_avg), s=1, color="k")
    axes[0][0].legend(handles=legend_elements, fontsize=12)
    axes[0][0].set_ylim(-1, 1)
    if interleave == "even_odd":
        axes[0][0].set_ylabel("Re(even x odd*)")
    else:
        axes[0][0].set_ylabel(r"Re(T$_n$ x T$_{(n+}$" + str(interval) + r"$_)$")
    axes[0][0].set_xlabel("Frequency (MHz)")
    axes[0][0].axhline(0, color="r", linewidth=1)
    axes[0][0].axvline(freq_range[0], color="g")
    axes[0][0].axvline(freq_range[1], color="g")
    axes[0][0].set_title("Real Spectra")

    for i,node in enumerate(plot_nodes):
        axes[0][1].scatter(
            c_node[node]['freqs'], np.imag(c_node[node]['base']), s=1.5, alpha=0.2, color=colors[i], label=node)

    axes[0][1].scatter(freqs, np.imag(c_avg), s=1, color="k")
    axes[0][1].set_ylim(-1, 1)
    if interleave == "even_odd":
        axes[0][1].set_ylabel("Im(even x odd*)")
    else:
        axes[0][1].set_ylabel(r"Im(T$_n$ x T$_{(n+}$" + str(interval) + r"$_)$")
    axes[0][1].set_xlabel("Frequency (MHz)")
    axes[0][1].axhline(0, color="r", linewidth=1)
    axes[0][1].axvline(freq_range[0], color="g")
    axes[0][1].axvline(freq_range[1], color="g")
    axes[0][1].set_title("Imag Spectra")

    bins = np.linspace(-1.05, 1.05, 44)

    ####### Connectivity Histograms ######
    for i, node in enumerate(plot_nodes):
        axes[1][0].hist(
            np.real(c_node[node]['hist_vals']),
            log=True,
            bins=bins,
            edgecolor=colors[i],
            fill=False,
            label=node,
            linewidth=2,
            density=True,
        )
        axes[1][1].hist(
            np.imag(c_node[node]['hist_vals']),
            log=True,
            bins=bins,
            edgecolor=colors[i],
            fill=False,
            label=node,
            linewidth=2,
            density=True,
        )

    axes[1][0].set_xlim(-1, 1)
    axes[1][0].set_ylim(10e-4, 10e0)
    axes[1][0].set_title("Real Histogram")

    axes[1][1].set_xlim(-1, 1)
    axes[1][1].set_ylim(10e-4, 10e0)
    axes[1][1].set_title("Imag Histogram")
    axes[1][0].legend()
    
    if savefig:
        plt.savefig(outfig, bbox_inches="tight")

    return perNodeSummary

def plotCorrSpectraAndHists(
    sm,
    df,
    perBlSummary="auto",
    interleave="even_odd",
    interval=1,
    savefig=False,
    outfig="",
    freq_range=[132, 148],
    pol="allpols",
    percentage=10,
    plot_nodes='all',
    avg="mean",
    printStatusUpdates=True,
):
    """
    sm: UVData
        Object containing sum visibilities.
    df: UVData
        Object containing diff visibilities.
    perBlSummary: Dict or 'auto'
        Summary of correlation metric data - if set to auto, it will be calculated based on the provided data objects.
    interleave: String
        Can be 'even_odd' (default), which sets the standard even odd interleave, or 'ns', which will result in an interleave every n seconds, where n is set by the 'interval' parameter.
    interval: Int
        Parameter to set the interleave interval if interleave = 'ns'. Units are number of integrations.
    savefig: Boolean
        Option to save out the figure.
    outfig: String
        Full path to write out the figure if savefig is True.
    freq_range: List
        Frequency range to use points from in the histogram.
    pol: String
        Polarization to use - can be any polarization key that exists in perBlSummary.
    percentage: Int
        Random percentage of data point to actually plot - if set to 100, matplotlib can take multiple hours to render. Recommended value is in the range of 5 to 15 percent.
    avg: String
        Sets the time averaging of the data. Can be 'mean', 'median', or None to not do any time averaging.
    printStatusUpdates: Boolean
        Option to print what step it's on to get regular status updates as function is running. Default is False.

    Returns:
    --------
    perBlSummary: Dict
        Dictionary of correlation metric values.
    """
    from matplotlib.lines import Line2D

    if perBlSummary == "auto":
        print("Calculating perBlSummary")
        perBlSummary = utils.getPerBaselineSummary(
            sm, df, interleave=interleave, interval=interval, avg=avg
        )

    if printStatusUpdates:
        print("Calculating Arrays")
    c = np.asarray(perBlSummary[pol]["all_vals"])
    c_re = np.reshape(c, (np.shape(c)[0], np.shape(c)[1] // 1536, 1536))
    c_avg = np.nanmean(c_re, axis=(0, 1))

    freqs = sm.freq_array[0] * 1e-6
    freqs_all = np.tile(freqs, np.shape(c)[0] * int(np.shape(c)[1] / 1536))
    c_all = np.asarray(c).flatten()
    # Take a random subset of the data - with the full set of data points, matplotlib will likely fail to render.
    c_all, inds = utils.getRandPercentage(c_all, percentage)
    freqs_all = [freqs_all[int(i)] for i in inds]

    c_snap_full = np.asarray(perBlSummary[pol]["intrasnap_vals"])
    freqs_snap = np.tile(freqs, np.shape(c_snap_full)[0] * int(np.shape(c)[1] / 1536))
    c_snap = np.asarray(c_snap_full).flatten()
    c_snap, inds = utils.getRandPercentage(c_snap, percentage)
    freqs_snap = [freqs_snap[int(i)] for i in inds]

    c_node_full = np.asarray(perBlSummary[pol]["intranode_vals"])
    freqs_node = np.tile(freqs, np.shape(c_node_full)[0] * int(np.shape(c)[1] / 1536))
    c_node = np.asarray(c_node_full).flatten()
    c_node, inds = utils.getRandPercentage(c_node, percentage)
    freqs_node = [freqs_node[int(i)] for i in inds]

    freq_min_ind = np.argmin(np.abs(np.subtract(freqs, freq_range[0])))
    freq_max_ind = np.argmin(np.abs(np.subtract(freqs, freq_range[1])))

    hist_vals = c[:, freq_min_ind:freq_max_ind].flatten()
    hist_vals_snap = c_snap_full[:, freq_min_ind:freq_max_ind].flatten()
    hist_vals_node = c_node_full[:, freq_min_ind:freq_max_ind].flatten()

    if printStatusUpdates:
        print("Plotting")

    fig, axes = plt.subplots(3, 2, figsize=(16, 16))

    legend_elements = [
        Line2D(
            [0],
            [0],
            marker="o",
            label="internode",
            markerfacecolor="b",
            color="w",
            alpha=0.5,
        ),
        Line2D(
            [0],
            [0],
            marker="o",
            label="intranode",
            markerfacecolor="c",
            color="w",
            alpha=0.5,
        ),
        Line2D(
            [0],
            [0],
            marker="o",
            label="intrasnap",
            markerfacecolor="r",
            color="w",
            alpha=0.5,
        ),
    ]

    axes[0][0].scatter(
        freqs_all, np.real(c_all), s=0.5, alpha=0.01, color="b", label="internode"
    )
    axes[0][0].scatter(
        freqs_node, np.real(c_node), s=1.5, alpha=0.1, color="c", label="intranode"
    )
    axes[0][0].scatter(
        freqs_snap, np.real(c_snap), s=1.5, alpha=0.1, color="r", label="intrasnap"
    )
    axes[0][0].scatter(freqs, np.real(c_avg), s=1, color="k")
    axes[0][0].legend(handles=legend_elements, fontsize=12)
    axes[0][0].set_ylim(-1, 1)
    if interleave == "even_odd":
        axes[0][0].set_ylabel("Re(even x odd*)")
    else:
        axes[0][0].set_ylabel(r"Re(T$_n$ x T$_{(n+}$" + str(interval) + r"$_)$")
    axes[0][0].set_xlabel("Frequency (MHz)")
    axes[0][0].axhline(0, color="r", linewidth=1)
    axes[0][0].axvline(freq_range[0], color="g")
    axes[0][0].axvline(freq_range[1], color="g")
    axes[0][0].set_title("Real Spectra")

    axes[0][1].scatter(
        freqs_all, np.imag(c_all), s=0.5, alpha=0.01, color="b", label="internode"
    )
    axes[0][1].scatter(
        freqs_node, np.imag(c_node), s=1.5, alpha=0.1, color="c", label="intranode"
    )
    axes[0][1].scatter(
        freqs_snap, np.imag(c_snap), s=1.5, alpha=0.1, color="r", label="intrasnap"
    )
    axes[0][1].scatter(freqs, np.imag(c_avg), s=1, color="k")
    axes[0][1].set_ylim(-1, 1)
    if interleave == "even_odd":
        axes[0][1].set_ylabel("Im(even x odd*)")
    else:
        axes[0][1].set_ylabel(r"Im(T$_n$ x T$_{(n+}$" + str(interval) + r"$_)$")
    axes[0][1].set_xlabel("Frequency (MHz)")
    axes[0][1].axhline(0, color="r", linewidth=1)
    axes[0][1].axvline(freq_range[0], color="g")
    axes[0][1].axvline(freq_range[1], color="g")
    axes[0][1].set_title("Imag Spectra")

    bins = np.linspace(-1.05, 1.05, 44)

    ####### Connectivity Histograms ######
    axes[1][0].hist(
        np.real(hist_vals),
        log=True,
        bins=bins,
        edgecolor="b",
        fill=False,
        label="internode",
        linewidth=2,
        density=True,
    )
    axes[1][0].hist(
        np.real(hist_vals_node),
        log=True,
        bins=bins,
        edgecolor="c",
        fill=False,
        label="intranode",
        linewidth=2,
        density=True,
    )
    axes[1][0].hist(
        np.real(hist_vals_snap),
        log=True,
        bins=bins,
        edgecolor="r",
        fill=False,
        label="intrasnap",
        linewidth=2,
        density=True,
    )
    axes[1][0].set_xlim(-1, 1)
    axes[1][0].set_ylim(10e-4, 10e0)
    axes[1][0].set_title("Real Histogram")

    axes[1][1].hist(
        np.imag(hist_vals),
        log=True,
        bins=bins,
        edgecolor="b",
        fill=False,
        label="internode",
        linewidth=2,
        density=True,
    )
    axes[1][1].hist(
        np.imag(hist_vals_node),
        log=True,
        bins=bins,
        edgecolor="c",
        fill=False,
        label="intranode",
        linewidth=2,
        density=True,
    )
    axes[1][1].hist(
        np.imag(hist_vals_snap),
        log=True,
        bins=bins,
        edgecolor="r",
        fill=False,
        label="intrasnap",
        linewidth=2,
        density=True,
    )
    axes[1][1].set_xlim(-1, 1)
    axes[1][1].set_ylim(10e-4, 10e0)
    axes[1][1].set_title("Imag Histogram")
    axes[1][0].legend()

    if printStatusUpdates:
        print("Real vs imag histograms")
    ###### Real vs Imag histograms ######
    axes[2][0].hist(
        np.real(hist_vals),
        bins=bins,
        edgecolor="b",
        fill=False,
        label="Real",
        density=True,
        linewidth=2,
    )
    axes[2][1].hist(
        np.real(hist_vals),
        log=True,
        bins=bins,
        edgecolor="b",
        fill=False,
        label="Real",
        density=True,
        linewidth=2,
    )
    axes[2][0].set_xlim(-1, 1)
    axes[2][0].set_ylim(0, 3)

    axes[2][0].hist(
        np.imag(hist_vals),
        bins=bins,
        edgecolor="g",
        fill=False,
        label="Imag",
        density=True,
    )
    axes[2][1].hist(
        np.imag(hist_vals),
        log=True,
        bins=bins,
        edgecolor="g",
        fill=False,
        label="Imag",
        density=True,
        linewidth=2,
    )
    axes[2][1].set_xlim(-1, 1)
    axes[2][1].set_ylim(10e-4, 10e0)
    axes[2][0].legend()
    axes[2][0].set_title("All bls, linear scale")
    axes[2][1].set_title("All bls, log scale")

    if printStatusUpdates:
        print("Displaying")
    if interleave == "ns":
        interleave = f"{interval*10}s"
    fig.tight_layout(pad=3)
    fig.suptitle(f"{interleave} interleave - {pol} pol")
    if savefig is True:
        plt.savefig(outfig, bbox_inches="tight")
        plt.close()
    else:
        plt.show()
    return perBlSummary


def plotSmithChartByNode(
    sm,
    nodes="all",
    pols=["EE", "NN", "EN", "NE"],
    order="snap",
    savefig=False,
    outfig="",
    highlightAnts=[],
    upper="smith",
    lower="phase",
    corrDict=None,
    titlefontsize=10,
    figsize=(50, 50),
    colorSameADC=False,
    incSnapInTitle=False,
):
    """
    Parameters:
    -----------

    sm: UVData
        Object containing visibilities to plot.
    nodes: List or 'all'
        List of nodes to make plots for. A separate plot will be produced for each node. Node numbers should be provided as a string.
    pols: List
        List of polarizations to plot - can be ['EE'], ['NN'], or ["EE", "NN", "EN", "NE"].
    order: String
        Sets the way antennas are ordered - can either be 'snap' to order by snap input number, or 'pam' to order by pam input number.
    savefig: Boolean
        Option to save out the figure.
    outfig: String
        Full path to write out the figure.
    highlightAnts: List
        List of antennas to highlight for easier identification in the plot. Default is an empty list, which will not highlight any antennas.
    upper: String
        Option to specify what to plot above the diagonal. Options are:
            1) 'smith' - disclaimer: these are not real smith charts. These are radial plots of the cross visibilities, with frequency shown by the color of the points.
            2) 'phase' - waterfalls of the phase of the cross visibilities.
            3) 'delay' - waterfalls of the delay spectra of the cross visibilities.
            4) 'corr' - spectra of the cross-correlations, typically as calculated by the calc_corr_metric function. (In this case you must provide the spectra yourself, so you could provide spectra calculated in any way you like).
            5) 'corr_by_auto' - Correlation spectra normalized by the autos.
    lower: String
        Option to specify what to plot below the diagonal. Options are the same as for 'upper'.
    corrDict: Dict
        Dictionary containing correlation metric data, typically produced using utils.calc_corr_metric.
    titlefontsize: Int
        Font size for antenna number title labels.
    figsize: Tuple
        Figure size - depending on number of antennas and desired resolution this will vary.
    colorSameADC: Boolean
        Option to do a distinct label color for baselines on the same ADC.
    incSnapInTitle: Boolean
        Option to include SNAP input numbers in the panel labels along with antenna number.

    Returns:
    --------
    None
    """
    from hera_mc import cm_hookup
    import math

    if pols == ["EE"]:
        antpols = ["E"]
    elif pols == ["NN"]:
        antpols = ["N"]
    else:
        antpols = ["N", "E"]
    x = cm_hookup.get_hookup("default")
    nodeDict, antDict, inclNodes = utils.generate_nodeDict(sm, pols=antpols)
    if nodes == "all":
        nodes = inclNodes

    for node in nodes:
        ants = nodeDict[node]["ants"]
        if order == "snap":
            ants = utils.sort_antennas(sm, use_ants=ants, pols=antpols)[0]
        elif order == "pam":
            pams = []
            for a in ants:
                key = f"HH{a}:A"
                p = x[key].get_part_from_type("post-amp")["E<ground"][3:]
                pams.append(int(p))
            sorted_ants = []
            for i, p in enumerate(sorted(pams)):
                for j, a in enumerate(ants):
                    key = f"HH{a}:A"
                    pam = x[key].get_part_from_type("post-amp")["E<ground"][3:]
                    if int(pam) == p:
                        sorted_ants.append(a)
            ants = sorted_ants
        fig = plt.figure(figsize=figsize)
        gs = fig.add_gridspec(len(ants), len(ants), hspace=0.25, wspace=0.2, left=0.1)
        for i, a1 in enumerate(ants):
            for j, a2 in enumerate(ants):
                if len(pols) > 1:
                    ant1 = a1[:-1]
                    ant2 = a2[:-1]
                    pref1 = a1[-1]
                    pref2 = a2[-1]
                else:
                    ant1 = a1
                    ant2 = a2
                    pref1 = pols[0][0]
                    pref2 = pols[0][0]
                s1 = antDict[a1]["snapLocs"][0]
                s2 = antDict[a2]["snapLocs"][0]
                sin1 = antDict[a1]["snapInput"][0]
                sin2 = antDict[a2]["snapInput"][0]
                pol = f"{pref1}{pref2}"
                d = sm.get_data((int(ant1), int(ant2), pol))
                freqs = sm.freq_array[0] * 1e-6
                if (upper == "smith" and i < j) or (lower == "smith" and i > j):
                    davg = np.average(d, axis=0)
                    r = np.abs(davg)
                    theta = np.angle(davg)
                    min10 = np.log10(np.min(r))
                    r = np.log10(r) - min10
                    ax = fig.add_subplot(gs[i, j], polar=True)
                    im = ax.scatter(theta, r, c=freqs, cmap="viridis", s=20)
                    if math.isnan(np.nanpercentile(r, 99.5)):
                        ax.set_rlim(0, 1)
                    else:
                        ax.set_rlim(0, np.nanpercentile(r, 99.5))
                    ax.set_rticks([])
                    if a2 == ants[-1]:
                        fig.colorbar(im)
                    ax.set_ylabel("Re")
                    ax.set_xlabel("Im")
                    ax.set_xticklabels([])
                elif (upper == "delay" and i < j) or (lower == "delay" and i > j):
                    ddel = np.angle(d)
                    d_fft = np.fft.fftshift(np.fft.ifft(ddel), axes=1)
                    d_plt = 10.0 * np.log10(np.sqrt(np.abs(d_fft)))
                    ax = fig.add_subplot(gs[i, j])
                    im = ax.imshow(d_plt[:, 580:956], aspect="auto")
                    ax.set_xticks([])
                    ax.set_yticks([])
                elif (upper == "corr" and i < j) or (lower == "corr" and i > j):
                    if corrDict is None:
                        print("MUST SUPPLY CORRDICT IF UPPER==CORR")
                    cspec = corrDict[f"{a1},{a2}"]
                    ax = fig.add_subplot(gs[i, j])
                    ax.plot(freqs, cspec)
                    ax.set_ylim(-30, 1)
                    ax.yaxis.tick_right()
                    if a2 != ants[-1]:
                        ax.set_yticks([])
                    ax.set_xticks([])
                elif (upper == "corr_by_auto" and i < j) or (
                    lower == "corr_by_auto" and i > j
                ):
                    pol1 = f"{pol[0]}{pol[0]}"
                    pol2 = f"{pol[1]}{pol[1]}"
                    auto1 = np.asarray(sm.get_data((int(ant1), int(ant1), pol1)))
                    auto2 = np.asarray(sm.get_data((int(ant2), int(ant2), pol2)))
                    denom = np.multiply(np.sqrt(auto1), np.sqrt(auto2))
                    sumvis = sm.get_data(int(ant1), int(ant2), pol)
                    c = np.divide(sumvis, denom)
                    cspec = np.mean(c, axis=0)

                    ax = fig.add_subplot(gs[i, j])
                    ax.plot(freqs, 10 * np.log10(abs(cspec)))
                    ax.set_ylim(-45, 2)
                    ax.yaxis.tick_right()
                    if a2 != ants[-1]:
                        ax.set_yticks([])
                    ax.set_xticks([])
                elif (upper == "phase" and i < j) or (lower == "phase" and i > j):
                    ax = fig.add_subplot(gs[i, j])
                    im = ax.imshow(
                        np.angle(d),
                        cmap="twilight",
                        vmin=-np.pi,
                        vmax=np.pi,
                        aspect="auto",
                    )
                    if a1 == ants[-1]:
                        fig.colorbar(im, orientation="horizontal")
                        ax.set_xlabel("Frequency")
                    else:
                        ax.set_xticks([])
                    ax.set_yticks([])
                    if a2 == ants[0]:
                        ax.set_ylabel("Time")
                elif i == j:
                    davg = abs(np.average(d, axis=0))
                    ax = fig.add_subplot(gs[i, j])
                    plt.plot(freqs, davg)
                    ax.set_xticks([])
                    ax.set_yticks([])
                if incSnapInTitle is True:
                    titleStr = f"({a1},{a2}) - (S{s1}-{sin1}, S{s2}-{sin2})"
                else:
                    titleStr = f"({a1},{a2})"
                if a1 in highlightAnts and a2 in highlightAnts:
                    ax.set_title(
                        titleStr,
                        backgroundcolor="firebrick",
                        color="w",
                        fontsize=titlefontsize,
                    )
                elif a1 in highlightAnts or a2 in highlightAnts:
                    ax.set_title(
                        titleStr,
                        backgroundcolor="lightsalmon",
                        color="black",
                        fontsize=titlefontsize,
                    )
                elif pol[0] != pol[1] and ant1 == ant2 and colorSameADC is True:
                    ax.set_title(
                        titleStr,
                        backgroundcolor="mediumblue",
                        color="white",
                        fontsize=titlefontsize,
                    )
                else:
                    ax.set_title(
                        titleStr,
                        backgroundcolor="black",
                        color="w",
                        fontsize=titlefontsize,
                    )
        if savefig:
            print(f"Saving {outfig}")
            plt.savefig(outfig)
        plt.show()
        plt.close("all")


def plot_wfs_delay(uvd, _data_sq, pol,plot_nodes='all'):
    """
    Waterfall diagram for autocorrelation delay spectrum.

    Parameters:
    -----------
    uvd: UVData Object
        Sample observation from the desired night, used for getting antenna information.
    _data_sq: Dict
        Square of delay spectra, formatted as _data_sq[(ant1, ant2, pol)]
    pol: String
        String of polarization
    """
    from hera_mc import cm_active
    from matplotlib.lines import Line2D

    if pol == "EE":
        antpol = ["E"]
    elif pol == "NN":
        antpol = ["N"]
    nodes, _, inclNodes = utils.generate_nodeDict(uvd, pols=antpol)
    ants = uvd.get_ants()
    sorted_ants = utils.sort_antennas(uvd, pols=antpol)
    freqs = uvd.freq_array[0]
    taus = np.fft.fftshift(np.fft.fftfreq(freqs.size, np.diff(freqs)[0])) * 1e9
    times = uvd.time_array
    lsts = uvd.lst_array * 3.819719
    inds = np.unique(lsts, return_index=True)[1]
    lsts = [lsts[ind] for ind in sorted(inds)]

    maxants = 0
    polnames = ["nn", "ee", "ne", "en"]
    for node in nodes:
        if plot_nodes is not 'all' and node not in plot_nodes:
            continue
        n = len(nodes[node]["ants"])
        if n > maxants:
            maxants = n

    Nside = maxants
    if plot_nodes == 'all':
        Yside = len(inclNodes)
    else:
        Yside = len(plot_nodes)

    t_index = 0
    jd = times[t_index]
    h = cm_active.get_active(at_date=jd, float_format="jd")

    custom_lines = []
    labels = []
    for s in status_colors.keys():
        c = status_colors[s]
        custom_lines.append(Line2D([0], [0], color=c, lw=2))
        labels.append(s)
    ptitle = 1.92 / (Yside * 3)

    fig, axes = plt.subplots(Yside, Nside, figsize=(12, 17 + (Yside - 10)))
    fig.suptitle(" ", fontsize=14, y=1 + ptitle)
    vmin, vmax = -50, -30
    fig.legend(custom_lines, labels, bbox_to_anchor=(0.8, 1), ncol=3)
    fig.tight_layout(rect=(0, 0, 1, 0.95))
    fig.subplots_adjust(left=0, bottom=0.1, right=0.9, top=0.95, wspace=0.1, hspace=0.3)

    xticks = np.int32(np.ceil(np.linspace(0, len(taus) - 1, 5)))
    xticklabels = np.around(taus[xticks], 0)
    yticks = [int(i) for i in np.linspace(0, len(lsts) - 1, 6)]
    yticklabels = [np.around(lsts[ytick], 1) for ytick in yticks]
    for i, n in enumerate(inclNodes):
        if plot_nodes is not 'all':
            inclNodes = plot_nodes
            if n not in plot_nodes:
                continue
        ants = nodes[n]["ants"]
        j = 0
        for _, a in enumerate(sorted_ants):
            if a not in ants:
                continue
            status = utils.get_ant_status(h, a)
            abb = status_abbreviations[status]
            ax = axes[i, j]
            key = (a, a, polnames[pol])
            if pol == 0 or pol == 1:
                norm = np.abs(_data_sq[key]).max(axis=1)[:, np.newaxis]
            elif pol == 2:
                key1 = (a, a, polnames[0])
                key2 = (a, a, polnames[1])
                norm = np.sqrt(np.abs(_data_sq[key1]) * np.abs(_data_sq[key2])).max(
                    axis=1
                )[:, np.newaxis]
            ds = 10.0 * np.log10(np.sqrt(np.abs(_data_sq[key]) / norm))
            im = ax.imshow(
                ds, aspect="auto", interpolation="nearest", vmin=vmin, vmax=vmax
            )
            ax.set_title(
                f"{a} ({abb})", fontsize=8, backgroundcolor=status_colors[status]
            )
            if i == len(inclNodes) - 1:
                ax.set_xticks(xticks)
                ax.set_xticklabels(xticklabels)
                ax.set_xlabel("Delay (ns)", fontsize=10)
                [t.set_rotation(70) for t in ax.get_xticklabels()]
            else:
                ax.set_xticks(xticks)
                ax.set_xticklabels([])
            if j != 0:
                ax.set_yticks(yticks)
                ax.set_yticklabels([])
            else:
                ax.set_ylabel("Time (LST)", fontsize=10)
                ax.set_yticks(yticks)
                ax.set_yticklabels(yticklabels)
            j += 1
        for k in range(j, maxants):
            axes[i, k].axis("off")
        pos = ax.get_position()
        cbar_ax = fig.add_axes([0.91, pos.y0, 0.01, pos.height])
        cbar = fig.colorbar(im, cax=cbar_ax, ticks=[-50, -45, -40, -35, -30])
        cbar.set_label(f"Node {n}", rotation=270, labelpad=15)
    fig.show()<|MERGE_RESOLUTION|>--- conflicted
+++ resolved
@@ -166,18 +166,6 @@
                         linewidth=1.2,
                         label=f'YY - {int(freqs[ind])} MHz'
                     )
-<<<<<<< HEAD
-                if yrange_set is False:
-                    xdiff = np.abs(np.subtract(np.nanmax(dx),np.nanmin(dx)))
-                    ydiff = np.abs(np.subtract(np.nanmax(dy),np.nanmin(dy)))
-                    yrange = np.nanmax([xdiff,ydiff])
-                    if math.isinf(yrange) or math.isnan(yrange):
-                        yrange = 10
-                    else:
-                        yrange_set = True
-                if ylim is None:
-                    ymin = np.nanmin([np.nanmin(dx),np.nanmin(dy)])
-=======
                 if ylim is None:
                     if yrange_set is False:
                         xdiff = np.abs(np.subtract(np.nanmax(dx),np.nanmin(dx)))
@@ -188,17 +176,12 @@
                         else:
                             yrange_set = True
                     ymin = -yrange/2
->>>>>>> 270c0533
                     if math.isinf(ymin):
                         ymin=0
                     if math.isnan(ymin):
                         ymin=0
                     ylim = (ymin, ymin + yrange)
-<<<<<<< HEAD
-                    if yrange > 3*np.abs(np.subtract(np.nanmax(dx),np.nanmin(dx))) or yrange > 3*np.abs(np.subtract(np.nanmax(dy),np.nanmin(dy))):
-=======
                     if yrange > 2*np.abs(np.subtract(np.nanmax(dx),np.nanmin(dx))) or yrange > 2*np.abs(np.subtract(np.nanmax(dy),np.nanmin(dy))):
->>>>>>> 270c0533
                         xdiff = np.abs(np.subtract(np.nanmax(dx),np.nanmin(dx)))
                         ydiff = np.abs(np.subtract(np.nanmax(dy),np.nanmin(dy)))
                         yrange_temp = np.nanmax([xdiff,ydiff])
@@ -206,11 +189,7 @@
                         ax.tick_params(color='red', labelcolor='red')
                         for spine in ax.spines.values():
                             spine.set_edgecolor('red')
-<<<<<<< HEAD
-    #                 xlim = (lsts[0],lsts[-1])
-=======
-                xlim = (lsts[0],lsts[-1])
->>>>>>> 270c0533
+#                     xlim = (lsts[0],lsts[-1])
             elif logscale is True:
                 (px,) = ax.plot(
                     freqs,
